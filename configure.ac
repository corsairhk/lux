dnl require autoconf 2.60 (AS_ECHO/AS_ECHO_N)
AC_PREREQ([2.60])
define(_CLIENT_VERSION_MAJOR, 4)
define(_CLIENT_VERSION_MINOR, 3)
define(_CLIENT_VERSION_REVISION, 0)
define(_CLIENT_VERSION_BUILD, 0)
define(_CLIENT_VERSION_IS_RELEASE, true)
define(_COPYRIGHT_YEAR, 2018)
AC_INIT([Lux Core],[_CLIENT_VERSION_MAJOR._CLIENT_VERSION_MINOR._CLIENT_VERSION_REVISION],[www.luxcore.io],[lux])
AC_CONFIG_SRCDIR([src/main.cpp])
AC_CONFIG_HEADERS([src/config/lux-config.h])
AC_CONFIG_AUX_DIR([build-aux])
AC_CONFIG_MACRO_DIR([build-aux/m4])

BITCOIN_DAEMON_NAME=luxd
BITCOIN_GUI_NAME=lux-qt
BITCOIN_CLI_NAME=lux-cli
BITCOIN_TX_NAME=lux-tx

dnl Unless the user specified ARFLAGS, force it to be cr
AC_ARG_VAR(ARFLAGS, [Flags for the archiver, defaults to <cr> if not set])
if test "x${ARFLAGS+set}" != "xset"; then
  ARFLAGS="cr"
fi

AC_CANONICAL_HOST

AH_TOP([#ifndef LUX_CONFIG_H])
AH_TOP([#define LUX_CONFIG_H])
AH_BOTTOM([#endif //LUX_CONFIG_H])

dnl faketime breaks configure and is only needed for make. Disable it here.
unset FAKETIME

if test "x${CXXFLAGS+set}" = "xset"; then
  CXXFLAGS_overridden=yes
else
  CXXFLAGS_overridden=no
fi

if test "x${CFLAGS+set}" = "xset"; then
  CFLAGS_overridden=yes
else
  CFLAGS_overridden=no
fi

dnl ==============================================================
dnl Setup for automake
dnl ==============================================================

AM_INIT_AUTOMAKE([no-define subdir-objects foreign])

dnl faketime messes with timestamps and causes configure to be re-run.
dnl --disable-maintainer-mode can be used to bypass this.
AM_MAINTAINER_MODE([enable])

dnl make the compilation flags quiet unless V=1 is used
m4_ifdef([AM_SILENT_RULES], [AM_SILENT_RULES([yes])])

dnl Compiler checks (here before libtool).
if test "x${CXXFLAGS+set}" = "xset"; then
  CXXFLAGS_overridden=yes
else
  CXXFLAGS_overridden=no
fi
AC_PROG_CXX
dnl ifdef([AC_PROG_OBJCXX],[AC_PROG_OBJCXX])

dnl By default, libtool for mingw refuses to link static libs into a dll for
dnl fear of mixing pic/non-pic objects, and import/export complications. Since
dnl we have those under control, re-enable that functionality.
case $host in
  *mingw*)
     lt_cv_deplibs_check_method="pass_all"
  ;;
esac
dnl Require C++11 compiler (no GNU extensions)
AX_CXX_COMPILE_STDCXX([11], [noext], [mandatory], [nodefault])
dnl Check if -latomic is required for <std::atomic>
CHECK_ATOMIC

dnl Unless the user specified OBJCXX, force it to be the same as CXX. This ensures
dnl that we get the same -std flags for both.
m4_ifdef([AC_PROG_OBJCXX],[
if test "x${OBJCXX+set}" = "x"; then
  OBJCXX="${CXX}"
fi
AC_PROG_OBJCXX
])
dnl Libtool init checks.
LT_INIT([pic-only])

dnl Check/return PATH for base programs.
AC_PATH_TOOL(AR, ar)
AC_PATH_TOOL(RANLIB, ranlib)
AC_PATH_TOOL(STRIP, strip)
AC_PATH_TOOL(GCOV, gcov)
AC_PATH_PROG(LCOV, lcov)
AC_PATH_PROG(JAVA, java)
AC_PATH_PROGS([PYTHON], [python3.6 python3.5 python3.4 python3 python2.7 python2 python])
AC_PATH_PROG(GENHTML, genhtml)
AC_PATH_PROG([GIT], [git])
AC_PATH_PROG(CCACHE,ccache)
AC_PATH_PROG(XGETTEXT,xgettext)
AC_PATH_PROG(HEXDUMP,hexdump)
AC_PATH_TOOL(READELF, readelf)
AC_PATH_TOOL(CPPFILT, c++filt)
AC_PATH_TOOL(OBJCOPY, objcopy)

AC_ARG_VAR(PYTHONPATH, Augments the default search path for python module files)

# This m4 will only be used if a system copy cannot be found. This is helpful
# on systems where autotools are installed but the pkg-config macros are not in
# a default location. It is currently used for building on OSX where autotools
# are preinstalled but pkg-config comes from macports or homebrew. It should
# probably be removed when building on <= 10.6 is no longer supported.
m4_include([pkg.m4])

dnl pkg-config check.
PKG_PROG_PKG_CONFIG

# Enable wallet
AC_ARG_ENABLE([wallet],
  [AS_HELP_STRING([--enable-wallet],
  [enable wallet (default is yes)])],
  [enable_wallet=$enableval],
  [enable_wallet=yes])

AC_ARG_WITH([miniupnpc],
  [AS_HELP_STRING([--with-miniupnpc],
  [enable UPNP (default is yes if libminiupnpc is found)])],
  [use_upnp=$withval],
  [use_upnp=auto])

AC_ARG_ENABLE([upnp-default],
  [AS_HELP_STRING([--enable-upnp-default],
  [if UPNP is enabled, turn it on at startup (default is no)])],
  [use_upnp_default=$enableval],
  [use_upnp_default=no])

AC_ARG_ENABLE(tests,
    AS_HELP_STRING([--enable-tests],[compile tests (default is yes)]),
    [use_tests=$enableval],
    [use_tests=yes])

AC_ARG_WITH([comparison-tool],
    AS_HELP_STRING([--with-comparison-tool],[path to java comparison tool (requires --enable-tests)]),
    [use_comparison_tool=$withval],
    [use_comparison_tool=no])

AC_ARG_ENABLE([comparison-tool-reorg-tests],
    AS_HELP_STRING([--enable-comparison-tool-reorg-tests],[enable expensive reorg tests in the comparison tool (default no)]),
    [use_comparison_tool_reorg_tests=$enableval],
    [use_comparison_tool_reorg_tests=no])

AC_ARG_WITH([qrencode],
  [AS_HELP_STRING([--with-qrencode],
  [enable QR code support (default is yes if qt is enabled and libqrencode is found)])],
  [use_qr=$withval],
  [use_qr=auto])

AC_ARG_ENABLE([hardening],
  [AS_HELP_STRING([--enable-hardening],
  [attempt to harden the resulting executables (default is yes)])],
  [use_hardening=$enableval],
  [use_hardening=yes])

AC_ARG_ENABLE([reduce-exports],
  [AS_HELP_STRING([--enable-reduce-exports],
  [attempt to reduce exported symbols in the resulting executables (default is yes)])],
  [use_reduce_exports=$enableval],
  [use_reduce_exports=auto])

AC_ARG_ENABLE([ccache],
  [AS_HELP_STRING([--enable-ccache],
  [use ccache for building (default is yes if ccache is found)])],
  [use_ccache=$enableval],
  [use_ccache=auto])

AC_ARG_ENABLE([lcov],
  [AS_HELP_STRING([--enable-lcov],
  [enable lcov testing (default is no)])],
  [use_lcov=yes],
  [use_lcov=no])

AC_ARG_ENABLE([glibc-back-compat],
  [AS_HELP_STRING([--enable-glibc-back-compat],
  [enable backwards compatibility with glibc and libstdc++])],
  [use_glibc_compat=$enableval],
  [use_glibc_compat=no])

AC_ARG_WITH([system-univalue],
  [AS_HELP_STRING([--with-system-univalue],
  [Build with system UniValue (default is no)])],
  [system_univalue=$withval],
  [system_univalue=no]
)

AC_ARG_ENABLE([zmq],
  [AS_HELP_STRING([--disable-zmq],
  [disable ZMQ notifications])],
  [use_zmq=$enableval],
  [use_zmq=yes])

AC_ARG_WITH([protoc-bindir],[AS_HELP_STRING([--with-protoc-bindir=BIN_DIR],[specify protoc bin path])], [protoc_bin_path=$withval], [])

# Enable debug
AC_ARG_ENABLE([debug],
    [AS_HELP_STRING([--enable-debug],
                    [use debug compiler flags and macros (default is no)])],
    [enable_debug=$enableval],
    [enable_debug=no])

if test "x$enable_debug" = xyes; then
    if test "x$GCC" = xyes; then
        CFLAGS="-g -ggdb -DDEBUG"
    fi
    if test "x$GXX" = xyes; then
        CXXFLAGS="-g -ggdb -DDEBUG"
    fi
fi

# Enable dump extra debug info
AC_ARG_ENABLE([debug-xdump],
    [AS_HELP_STRING([--enable-xdebug],
                    [dump extra debug info on stderr (or stdout) (default is no)])],
    [enable_debug_xdump=$enableval],
    [enable_debug_xdump=no])
if test "x$enable_debug_xdump" = xyes; then
    if test "x$GCC" = xyes; then
        CFLAGS="$CFLAGS -DDEBUG_DUMP_STAKING_INFO"
    fi
    if test "x$GXX" = xyes; then
        CXXFLAGS="$CXXFLAGS -DDEBUG_DUMP_STAKING_INFO"
    fi
fi

CPPFLAGS="-Wno-unknown-pragmas $CPPFLAGS -DLUX_BUILD"
CXXFLAGS="-Wno-unknown-pragmas $CXXFLAGS"

## TODO: Remove these hard-coded paths and flags. They are here for the sake of
##       compatibility with the legacy buildsystem.
##
if test "x$CXXFLAGS_overridden" = "xno"; then
  CXXFLAGS="$CXXFLAGS -Wall -Wextra -Wformat -Wformat-security -Wno-unused-parameter"
fi
CPPFLAGS="$CPPFLAGS -DBOOST_SPIRIT_THREADSAFE -DHAVE_BUILD_INFO -D__STDC_FORMAT_MACROS"

AC_ARG_WITH([utils],
  [AS_HELP_STRING([--with-utils],
  [build lux-cli lux-tx (default=yes)])],
  [build_bitcoin_utils=$withval],
  [build_bitcoin_utils=yes])

AC_ARG_WITH([libs],
  [AS_HELP_STRING([--with-libs],
  [build libraries (default=yes)])],
  [build_bitcoin_libs=$withval],
  [build_bitcoin_libs=yes])

AC_ARG_WITH([daemon],
  [AS_HELP_STRING([--with-daemon],
  [build luxd daemon (default=yes)])],
  [build_bitcoind=$withval],
  [build_bitcoind=yes])

AC_LANG_PUSH([C++])

use_pkgconfig=yes
case $host in
  *mingw*)

     #pkgconfig does more harm than good with MinGW
     use_pkgconfig=no

     TARGET_OS=windows
     AC_CHECK_LIB([mingwthrd],      [main],, AC_MSG_ERROR(lib missing))
     AC_CHECK_LIB([kernel32],      [main],, AC_MSG_ERROR(lib missing))
     AC_CHECK_LIB([user32],      [main],, AC_MSG_ERROR(lib missing))
     AC_CHECK_LIB([gdi32],      [main],, AC_MSG_ERROR(lib missing))
     AC_CHECK_LIB([comdlg32],      [main],, AC_MSG_ERROR(lib missing))
     AC_CHECK_LIB([winspool],      [main],, AC_MSG_ERROR(lib missing))
     AC_CHECK_LIB([winmm],      [main],, AC_MSG_ERROR(lib missing))
     AC_CHECK_LIB([shell32],      [main],, AC_MSG_ERROR(lib missing))
     AC_CHECK_LIB([comctl32],      [main],, AC_MSG_ERROR(lib missing))
     AC_CHECK_LIB([ole32],      [main],, AC_MSG_ERROR(lib missing))
     AC_CHECK_LIB([oleaut32],      [main],, AC_MSG_ERROR(lib missing))
     AC_CHECK_LIB([uuid],      [main],, AC_MSG_ERROR(lib missing))
     AC_CHECK_LIB([rpcrt4],      [main],, AC_MSG_ERROR(lib missing))
     AC_CHECK_LIB([advapi32],      [main],, AC_MSG_ERROR(lib missing))
     AC_CHECK_LIB([ws2_32],      [main],, AC_MSG_ERROR(lib missing))
     AC_CHECK_LIB([mswsock],      [main],, AC_MSG_ERROR(lib missing))
     AC_CHECK_LIB([shlwapi],      [main],, AC_MSG_ERROR(lib missing))
     AC_CHECK_LIB([iphlpapi],      [main],, AC_MSG_ERROR(lib missing))
     AC_CHECK_LIB([crypt32],      [main],, AC_MSG_ERROR(lib missing))

     # -static is interpreted by libtool, where it has a different meaning.
     # In libtool-speak, it's -all-static.
     AX_CHECK_LINK_FLAG([[-static]],[LIBTOOL_APP_LDFLAGS="$LIBTOOL_APP_LDFLAGS -all-static"])

     AC_PATH_PROG([MAKENSIS], [makensis], none)
     if test x$MAKENSIS = xnone; then
       AC_MSG_WARN("makensis not found. Cannot create installer.")
     fi

     AC_PATH_TOOL(WINDRES, windres, none)
     if test x$WINDRES = xnone; then
       AC_MSG_ERROR("windres not found")
     fi

     CPPFLAGS="$CPPFLAGS -D_MT -DWIN32 -D_WINDOWS -DBOOST_THREAD_USE_LIB"
     LEVELDB_TARGET_FLAGS="TARGET_OS=OS_WINDOWS_CROSSCOMPILE"
     if test "x$CXXFLAGS_overridden" = "xno"; then
       CXXFLAGS="$CXXFLAGS -w"
     fi
     case $host in
       i?86-*) WINDOWS_BITS=32 ;;
       x86_64-*) WINDOWS_BITS=64 ;;
       *) AC_MSG_ERROR("Could not determine win32/win64 for installer") ;;
     esac
     AC_SUBST(WINDOWS_BITS)

     dnl libtool insists upon adding -nostdlib and a list of objects/libs to link against.
     dnl That breaks our ability to build dll's with static libgcc/libstdc++/libssp. Override
     dnl its command here, with the predeps/postdeps removed, and -static inserted. Postdeps are
     dnl also overridden to prevent their insertion later.
     dnl This should only affect dll's.
     archive_cmds_CXX="\$CC -shared \$libobjs \$deplibs \$compiler_flags -static -o \$output_objdir/\$soname \${wl}--enable-auto-image-base -Xlinker --out-implib -Xlinker \$lib"
     postdeps_CXX=

     ;;
  *darwin*)
     TARGET_OS=darwin
     LEVELDB_TARGET_FLAGS="TARGET_OS=Darwin"
     if  test x$cross_compiling != xyes; then
       BUILD_OS=darwin
       AC_CHECK_PROG([PORT],port, port)
       if test x$PORT = xport; then
         dnl add default macports paths
         CPPFLAGS="$CPPFLAGS -isystem /opt/local/include"
         LIBS="$LIBS -L/opt/local/lib"
         if test -d /opt/local/include/db48; then
           CPPFLAGS="$CPPFLAGS -I/opt/local/include/db48"
           LIBS="$LIBS -L/opt/local/lib/db48"
         fi
       fi

       AC_PATH_PROGS([RSVG_CONVERT], [rsvg-convert rsvg],rsvg-convert)
       AC_CHECK_PROG([BREW],brew, brew)
       if test x$BREW = xbrew; then
         dnl These Homebrew packages may be keg-only, meaning that they won't be found
         dnl in expected paths because they may conflict with system files. Ask
         dnl Homebrew where each one is located, then adjust paths accordingly.
         dnl It's safe to add these paths even if the functionality is disabled by
         dnl the user (--without-wallet or --without-gui for example).

         openssl_prefix=`$BREW --prefix openssl 2>/dev/null`
         bdb_prefix=`$BREW --prefix berkeley-db4 2>/dev/null`
         qt5_prefix=`$BREW --prefix qt5 2>/dev/null`
         if test x$openssl_prefix != x; then
           PKG_CONFIG_PATH="$openssl_prefix/lib/pkgconfig:$PKG_CONFIG_PATH"
           export PKG_CONFIG_PATH
         fi
         if test x$bdb_prefix != x; then
           CPPFLAGS="$CPPFLAGS -I$bdb_prefix/include"
           LIBS="$LIBS -L$bdb_prefix/lib"
         fi
         if test x$qt5_prefix != x; then
           PKG_CONFIG_PATH="$qt5_prefix/lib/pkgconfig:$PKG_CONFIG_PATH"
           export PKG_CONFIG_PATH
         fi
       fi
     else
       case $build_os in
         *darwin*)
           BUILD_OS=darwin
           ;;
         *)
           AC_PATH_TOOL([INSTALLNAMETOOL], [install_name_tool], install_name_tool)
           AC_PATH_TOOL([OTOOL], [otool], otool)
           AC_PATH_PROGS([GENISOIMAGE], [genisoimage mkisofs],genisoimage)
           AC_PATH_PROGS([RSVG_CONVERT], [rsvg-convert rsvg],rsvg-convert)
           AC_PATH_PROGS([IMAGEMAGICK_CONVERT], [convert],convert)
           AC_PATH_PROGS([TIFFCP], [tiffcp],tiffcp)

           dnl libtool will try to strip the static lib, which is a problem for
           dnl cross-builds because strip attempts to call a hard-coded ld,
           dnl which may not exist in the path. Stripping the .a is not
           dnl necessary, so just disable it.
           old_striplib=
           ;;
       esac
     fi

     AX_CHECK_LINK_FLAG([[-Wl,-headerpad_max_install_names]], [LDFLAGS="$LDFLAGS -Wl,-headerpad_max_install_names"])
     CPPFLAGS="$CPPFLAGS -DMAC_OSX"
     OBJCXXFLAGS="$CXXFLAGS"
     ;;
   *linux*)
     TARGET_OS=linux
     ;;
   *)
     CPPFLAGS="$CPPFLAGS"
     ;;
esac

<<<<<<< HEAD
CRYPTOPP_TARGET_FLAGS=""
=======
if test x$use_pkgconfig = xyes; then
  m4_ifndef([PKG_PROG_PKG_CONFIG], [AC_MSG_ERROR(PKG_PROG_PKG_CONFIG macro not found. Please install pkg-config and re-run autogen.sh.)])
  m4_ifdef([PKG_PROG_PKG_CONFIG], [
  PKG_PROG_PKG_CONFIG
  if test x"$PKG_CONFIG" = "x"; then
    AC_MSG_ERROR(pkg-config not found.)
  fi
  ])
fi
>>>>>>> ffd1da10

if test x$use_comparison_tool != xno; then
  AC_SUBST(JAVA_COMPARISON_TOOL, $use_comparison_tool)
fi

if test x$use_comparison_tool_reorg_tests != xno; then
  if test x$use_comparison_tool == x; then
    AC_MSG_ERROR("comparison tool reorg tests but comparison tool was not specified")
  fi
  AC_SUBST(COMPARISON_TOOL_REORG_TESTS, 1)
else
  AC_SUBST(COMPARISON_TOOL_REORG_TESTS, 0)
fi

if test x$use_lcov == xyes; then
  if test x$LCOV == x; then
    AC_MSG_ERROR("lcov testing requested but lcov not found")
  fi
  if test x$GCOV == x; then
    AC_MSG_ERROR("lcov testing requested but gcov not found")
  fi
  if test x$JAVA == x; then
    AC_MSG_ERROR("lcov testing requested but java not found")
  fi
  if test x$GENHTML == x; then
    AC_MSG_ERROR("lcov testing requested but genhtml not found")
  fi
  if test x$use_comparison_tool == x; then
    AC_MSG_ERROR("lcov testing requested but comparison tool was not specified")
  fi
  LCOV="$LCOV --gcov-tool=$GCOV"
  AX_CHECK_LINK_FLAG([[--coverage]], [LDFLAGS="$LDFLAGS --coverage"],
    [AC_MSG_ERROR("lcov testing requested but --coverage linker flag does not work")])
  AX_CHECK_COMPILE_FLAG([--coverage],[CXXFLAGS="$CXXFLAGS --coverage"],
    [AC_MSG_ERROR("lcov testing requested but --coverage flag does not work")])
  AC_DEFINE(USE_COVERAGE, 1, [Define this symbol if coverage is enabled])
  CXXFLAGS="$CXXFLAGS -Og"
fi

dnl Require little endian
AC_C_BIGENDIAN([AC_MSG_ERROR("Big Endian not supported")])

dnl Check for pthread compile/link requirements
AX_PTHREAD
INCLUDES="$INCLUDES $PTHREAD_CFLAGS"

# The following macro will add the necessary defines to lux-config.h, but
# they also need to be passed down to any subprojects. Pull the results out of
# the cache and add them to CPPFLAGS.
AC_SYS_LARGEFILE
# detect POSIX or GNU variant of strerror_r
AC_FUNC_STRERROR_R

if test x$ac_cv_sys_file_offset_bits != x &&
   test x$ac_cv_sys_file_offset_bits != xno &&
   test x$ac_cv_sys_file_offset_bits != xunknown; then
  CPPFLAGS="$CPPFLAGS -D_FILE_OFFSET_BITS=$ac_cv_sys_file_offset_bits"
fi

if test x$ac_cv_sys_large_files != x &&
   test x$ac_cv_sys_large_files != xno &&
   test x$ac_cv_sys_large_files != xunknown; then
  CPPFLAGS="$CPPFLAGS -D_LARGE_FILES=$ac_cv_sys_large_files"
fi

AX_CHECK_LINK_FLAG([[-Wl,--large-address-aware]], [LDFLAGS="$LDFLAGS -Wl,--large-address-aware"])

AX_GCC_FUNC_ATTRIBUTE([visibility])
AX_GCC_FUNC_ATTRIBUTE([dllexport])
AX_GCC_FUNC_ATTRIBUTE([dllimport])

if test x$use_glibc_compat != xno; then

  #glibc absorbed clock_gettime in 2.17. librt (its previous location) is safe to link
  #in anyway for back-compat.
  AC_CHECK_LIB([rt],[clock_gettime],, AC_MSG_ERROR(lib missing))

  #__fdelt_chk's params and return type have changed from long unsigned int to long int.
  # See which one is present here.
  AC_MSG_CHECKING(__fdelt_chk type)
  AC_COMPILE_IFELSE([AC_LANG_PROGRAM([[#ifdef _FORTIFY_SOURCE
                    #undef _FORTIFY_SOURCE
                  #endif
                  #define _FORTIFY_SOURCE 2
                  #include <sys/select.h>
     extern "C" long unsigned int __fdelt_warn(long unsigned int);]],[[]])],
    [ fdelt_type="long unsigned int"],
    [ fdelt_type="long int"])
  AC_MSG_RESULT($fdelt_type)
  AC_DEFINE_UNQUOTED(FDELT_TYPE, $fdelt_type,[parameter and return value type for __fdelt_chk])
else
  AC_SEARCH_LIBS([clock_gettime],[rt])
fi

if test x$TARGET_OS != xwindows; then
  # All windows code is PIC, forcing it on just adds useless compile warnings
  AX_CHECK_COMPILE_FLAG([-fPIC],[PIC_FLAGS="-fPIC"])
fi

if test x$use_hardening != xno; then
  AX_CHECK_COMPILE_FLAG([-Wstack-protector],[HARDENED_CXXFLAGS="$HARDENED_CXXFLAGS -Wstack-protector"])
  AX_CHECK_COMPILE_FLAG([-fstack-protector-all],[HARDENED_CXXFLAGS="$HARDENED_CXXFLAGS -fstack-protector-all"])

  AX_CHECK_PREPROC_FLAG([-D_FORTIFY_SOURCE=2],[
    AX_CHECK_PREPROC_FLAG([-U_FORTIFY_SOURCE],[
      HARDENED_CPPFLAGS="$HARDENED_CPPFLAGS -U_FORTIFY_SOURCE"
    ])
    HARDENED_CPPFLAGS="$HARDENED_CPPFLAGS -D_FORTIFY_SOURCE=2"
  ])

  AX_CHECK_LINK_FLAG([[-Wl,--dynamicbase]], [HARDENED_LDFLAGS="$HARDENED_LDFLAGS -Wl,--dynamicbase"])
  AX_CHECK_LINK_FLAG([[-Wl,--nxcompat]], [HARDENED_LDFLAGS="$HARDENED_LDFLAGS -Wl,--nxcompat"])
  AX_CHECK_LINK_FLAG([[-Wl,--high-entropy-va]], [HARDENED_LDFLAGS="$HARDENED_LDFLAGS -Wl,--high-entropy-va"])
  AX_CHECK_LINK_FLAG([[-Wl,-z,relro]], [HARDENED_LDFLAGS="$HARDENED_LDFLAGS -Wl,-z,relro"])
  AX_CHECK_LINK_FLAG([[-Wl,-z,now]], [HARDENED_LDFLAGS="$HARDENED_LDFLAGS -Wl,-z,now"])

  if test x$TARGET_OS != xwindows; then
    # All windows code is PIC, forcing it on just adds useless compile warnings
    AX_CHECK_COMPILE_FLAG([-fPIC],[HARDENED_CXXFLAGS="$HARDENED_CXXFLAGS -fPIC"])
    AX_CHECK_LINK_FLAG([[-pic]], [HARDENED_LDFLAGS="$HARDENED_LDFLAGS -pic"])
  fi

  case $host in
    *mingw*)
       AC_CHECK_LIB([ssp],      [main],, AC_MSG_ERROR(lib missing))
    ;;
  esac

  CXXFLAGS="$CXXFLAGS $HARDENED_CXXFLAGS"
  CPPFLAGS="$CPPFLAGS $HARDENED_CPPFLAGS"
  LDFLAGS="$LDFLAGS $HARDENED_LDFLAGS"
  OBJCXXFLAGS="$CXXFLAGS"
fi

dnl this flag screws up non-darwin gcc even when the check fails. special-case it.
if test x$TARGET_OS = xdarwin; then
  AX_CHECK_LINK_FLAG([[-Wl,-dead_strip]], [LDFLAGS="$LDFLAGS -Wl,-dead_strip"])
fi

AC_CHECK_HEADERS([endian.h stdio.h stdlib.h unistd.h strings.h sys/types.h sys/stat.h sys/select.h sys/prctl.h])
AC_SEARCH_LIBS([getaddrinfo_a], [anl], [AC_DEFINE(HAVE_GETADDRINFO_A, 1, [Define this symbol if you have getaddrinfo_a])])
AC_SEARCH_LIBS([inet_pton], [nsl resolv], [AC_DEFINE(HAVE_INET_PTON, 1, [Define this symbol if you have inet_pton])])

AC_CHECK_DECLS([strnlen])

# Check for daemon(3), unrelated to --with-daemon (although used by it)
AC_CHECK_DECLS([daemon])

AC_CHECK_DECLS([le32toh, le64toh, htole32, htole64, be32toh, be64toh, htobe32, htobe64],,,
		[#if HAVE_ENDIAN_H
                 #include <endian.h>
                 #endif])

dnl Check for MSG_NOSIGNAL
AC_MSG_CHECKING(for MSG_NOSIGNAL)
AC_COMPILE_IFELSE([AC_LANG_PROGRAM([[#include <sys/socket.h>]],
 [[ int f = MSG_NOSIGNAL; ]])],
 [ AC_MSG_RESULT(yes); AC_DEFINE(HAVE_MSG_NOSIGNAL, 1,[Define this symbol if you have MSG_NOSIGNAL]) ],
 [ AC_MSG_RESULT(no)]
)

AC_SEARCH_LIBS([clock_gettime],[rt])

AC_MSG_CHECKING([for visibility attribute])
AC_LINK_IFELSE([AC_LANG_SOURCE([
  int foo_def( void ) __attribute__((visibility("default")));
  int main(){}
  ])],
  [
    AC_DEFINE(HAVE_VISIBILITY_ATTRIBUTE,1,[Define if the visibility attribute is supported.])
    AC_MSG_RESULT(yes)
  ],
  [
    AC_MSG_RESULT(no)
    if test x$use_reduce_exports = xyes; then
      AC_MSG_ERROR([Cannot find a working visibility attribute. Use --disable-reduced-exports.])
    fi
      AC_MSG_WARN([Cannot find a working visibility attribute. Disabling reduced exports.])
      use_reduce_exports=no
  ]
)

TEMP_LDFLAGS="$LDFLAGS"
LDFLAGS="$TEMP_LDFLAGS $PTHREAD_CFLAGS"
AC_MSG_CHECKING([for thread_local support])
AC_LINK_IFELSE([AC_LANG_SOURCE([
  #include <thread>
  static thread_local int foo = 0;
  static void run_thread() { foo++;}
  int main(){
  for(int i = 0; i < 10; i++) { std::thread(run_thread).detach();}
  return foo;
  }
  ])],
  [
    AC_DEFINE(HAVE_THREAD_LOCAL,1,[Define if thread_local is supported.])
    AC_MSG_RESULT(yes)
  ],
  [
    AC_MSG_RESULT(no)
  ]
)
LDFLAGS="$TEMP_LDFLAGS"

# Check for reduced exports
if test x$use_reduce_exports = xyes; then
  AX_CHECK_COMPILE_FLAG([-fvisibility=hidden],[RE_CXXFLAGS="-fvisibility=hidden"],
  [AC_MSG_ERROR([Cannot set default symbol visibility. Use --disable-reduce-exports.])])
fi

LEVELDB_CPPFLAGS=
LIBLEVELDB=
LIBMEMENV=
AM_CONDITIONAL([EMBEDDED_LEVELDB],[true])
AC_SUBST(LEVELDB_CPPFLAGS)
AC_SUBST(LIBLEVELDB)
AC_SUBST(LIBMEMENV)


CRYPTOPP_CPPFLAGS=
LIBCRYPTOPP=
AM_CONDITIONAL([EMBEDDED_CRYPTOPP],[true])
AC_SUBST(CRYPTOPP_CPPFLAGS)
AC_SUBST(LIBCRYPTOPP)


if test x$enable_wallet != xno; then
    dnl Check for libdb_cxx only if wallet enabled
    BITCOIN_FIND_BDB48
fi

dnl Check for libminiupnpc (optional)
if test x$use_upnp != xno; then
  AC_CHECK_HEADERS(
    [miniupnpc/miniwget.h miniupnpc/miniupnpc.h miniupnpc/upnpcommands.h miniupnpc/upnperrors.h],
    [AC_CHECK_LIB([miniupnpc], [main],[MINIUPNPC_LIBS=-lminiupnpc], [have_miniupnpc=no])],
    [have_miniupnpc=no]
  )
fi

BITCOIN_QT_INIT

dnl sets $bitcoin_enable_qt, $bitcoin_enable_qt_test, $bitcoin_enable_qt_dbus
BITCOIN_QT_CONFIGURE([$use_pkgconfig], [qt5])

if test x$build_bitcoin_utils$build_bitcoind$bitcoin_enable_qt$use_tests = xnononono; then
    use_boost=no
else
    use_boost=yes
fi

if test x$bitcoin_enable_qt = xyes; then
dnl enable tradingdialog
  AC_MSG_CHECKING([if the trading dialog should be enabled])
    if test x$bitcoin_qt_got_major_vers = x5; then
      AC_MSG_RESULT(yes)
      AC_DEFINE_UNQUOTED([HAVE_QT5],[1],[Define to 1 to enable trading dialog])

    else
      AC_MSG_RESULT(no)
    fi
fi

if test x$use_boost = xyes; then

dnl Minimum required Boost version
define(MINIMUM_REQUIRED_BOOST, 1.58.0)

dnl Check for boost libs
AX_BOOST_BASE([MINIMUM_REQUIRED_BOOST])
AX_BOOST_SYSTEM
AX_BOOST_FILESYSTEM
AX_BOOST_PROGRAM_OPTIONS
AX_BOOST_THREAD
AX_BOOST_RANDOM
AX_BOOST_CHRONO


if test x$use_reduce_exports != xno; then
  AC_MSG_CHECKING([for working boost reduced exports])
  TEMP_CPPFLAGS="$CPPFLAGS"
  CPPFLAGS="$BOOST_CPPFLAGS $CPPFLAGS"
  AC_PREPROC_IFELSE([AC_LANG_PROGRAM([[
      @%:@include <boost/version.hpp>
    ]], [[
      #if BOOST_VERSION >= 104900
      // Everything is okay
      #else
      #  error Boost version is too old
      #endif
    ]])],[
      AC_MSG_RESULT(yes)
    ],[:
    if test x$use_reduce_exports = xauto; then
      use_reduce_exports=no
    else
      if test x$use_reduce_exports = xyes; then
        AC_MSG_ERROR([boost versions < 1.49 are known to be broken with reduced exports. Use --disable-reduced-exports.])
      fi
    fi
    AC_MSG_RESULT(no)
    AC_MSG_WARN([boost versions < 1.49 are known to have symbol visibility issues. Disabling reduced exports.])
  ])
  CPPFLAGS="$TEMP_CPPFLAGS"
fi

elif test x$use_reduce_exports = xauto; then
    use_reduce_exports=yes
fi

if test x$use_reduce_exports != xno; then
    CXXFLAGS="$CXXFLAGS $RE_CXXFLAGS"
    AX_CHECK_LINK_FLAG([[-Wl,--exclude-libs,ALL]], [RELDFLAGS="-Wl,--exclude-libs,ALL"])
fi

if test x$use_tests = xyes; then

  if test x$HEXDUMP = x; then
    AC_MSG_ERROR(hexdump is required for tests)
  fi


  if test x$use_boost = xyes; then

  AX_BOOST_UNIT_TEST_FRAMEWORK

  dnl Determine if -DBOOST_TEST_DYN_LINK is needed
  AC_MSG_CHECKING([for dynamic linked boost test])
  TEMP_LIBS="$LIBS"
  LIBS="$LIBS $BOOST_LDFLAGS $BOOST_UNIT_TEST_FRAMEWORK_LIB"
  TEMP_CPPFLAGS="$CPPFLAGS"
  CPPFLAGS="$CPPFLAGS $BOOST_CPPFLAGS"
  AC_LINK_IFELSE([AC_LANG_SOURCE([
       #define BOOST_TEST_DYN_LINK
       #define BOOST_TEST_MAIN
        #include <boost/test/unit_test.hpp>

       ])],
    [AC_MSG_RESULT(yes)]
    [TESTDEFS="$TESTDEFS -DBOOST_TEST_DYN_LINK"],
    [AC_MSG_RESULT(no)])
  LIBS="$TEMP_LIBS"
  CPPFLAGS="$TEMP_CPPFLAGS"

  fi
fi

if test x$use_boost = xyes; then

BOOST_LIBS="$BOOST_LDFLAGS $BOOST_SYSTEM_LIB $BOOST_FILESYSTEM_LIB $BOOST_PROGRAM_OPTIONS_LIB $BOOST_THREAD_LIB $BOOST_CHRONO_LIB $BOOST_RANDOM_LIB"

dnl Boost >= 1.50 uses sleep_for rather than the now-deprecated sleep, however
dnl it was broken from 1.50 to 1.52 when backed by nanosleep. Use sleep_for if
dnl a working version is available, else fall back to sleep. sleep was removed
dnl after 1.56.
dnl If neither is available, abort.
dnl If sleep_for is used, boost_chrono becomes a requirement.
if test x$ax_cv_boost_chrono = xyes; then
TEMP_LIBS="$LIBS"
LIBS="$BOOST_LIBS $BOOST_CHRONO_LIB $LIBS"
TEMP_CPPFLAGS="$CPPFLAGS"
CPPFLAGS="$CPPFLAGS $BOOST_CPPFLAGS"
AC_LINK_IFELSE([AC_LANG_PROGRAM([[
  #include <boost/thread/thread.hpp>
  #include <boost/version.hpp>
  ]],[[
  #if BOOST_VERSION >= 105000 && (!defined(BOOST_HAS_NANOSLEEP) || BOOST_VERSION >= 105200)
      boost::this_thread::sleep_for(boost::chrono::milliseconds(0));
  #else
   choke me
  #endif
  ]])],
  [boost_sleep=yes; BOOST_LIBS="$BOOST_LIBS $BOOST_CHRONO_LIB";
     AC_DEFINE(HAVE_WORKING_BOOST_SLEEP_FOR, 1, [Define this symbol if boost sleep_for works])],
  [boost_sleep=no])
LIBS="$TEMP_LIBS"
CPPFLAGS="$TEMP_CPPFLAGS"
fi

if test x$boost_sleep != xyes; then
TEMP_LIBS="$LIBS"
LIBS="$BOOST_LIBS $LIBS"
TEMP_CPPFLAGS="$CPPFLAGS"
CPPFLAGS="$CPPFLAGS $BOOST_CPPFLAGS"
AC_LINK_IFELSE([AC_LANG_PROGRAM([[
  #include <boost/version.hpp>
  #include <boost/thread.hpp>
  #include <boost/date_time/posix_time/posix_time_types.hpp>
  ]],[[
  #if BOOST_VERSION <= 105600
      boost::this_thread::sleep(boost::posix_time::milliseconds(0));
  #else
   choke me
  #endif
  ]])],
  [boost_sleep=yes; AC_DEFINE(HAVE_WORKING_BOOST_SLEEP, 1, [Define this symbol if boost sleep works])],
  [boost_sleep=no])
LIBS="$TEMP_LIBS"
CPPFLAGS="$TEMP_CPPFLAGS"
fi

if test x$boost_sleep != xyes; then
  AC_MSG_ERROR(No working boost sleep implementation found.)
fi

fi

if test x$use_pkgconfig = xyes; then

  if test x"$PKG_CONFIG" = "x"; then
    AC_MSG_ERROR(pkg-config not found.)
  fi

  : #NOP
  m4_ifdef(
    [PKG_CHECK_MODULES],
    [
      PKG_CHECK_MODULES([SSL], [libssl],, [AC_MSG_ERROR(openssl  not found.)])
      PKG_CHECK_MODULES([CRYPTO], [libcrypto],,[AC_MSG_ERROR(libcrypto  not found.)])
      BITCOIN_QT_CHECK([PKG_CHECK_MODULES([PROTOBUF], [protobuf], [have_protobuf=yes], [BITCOIN_QT_FAIL(libprotobuf not found)])])
      if test x$use_qr != xno; then
        BITCOIN_QT_CHECK([PKG_CHECK_MODULES([QR], [libqrencode], [have_qrencode=yes], [have_qrencode=no])])
      fi
      if test x$build_bitcoin_utils$build_bitcoind$bitcoin_enable_qt$use_tests != xnononono; then
        PKG_CHECK_MODULES([EVENT], [libevent],, [AC_MSG_ERROR(libevent not found.)])
        if test x$TARGET_OS != xwindows; then
          PKG_CHECK_MODULES([EVENT_PTHREADS], [libevent_pthreads],, [AC_MSG_ERROR(libevent_pthreads not found.)])
        fi
      fi

      if test "x$use_zmq" = "xyes"; then
        PKG_CHECK_MODULES([ZMQ],[libzmq >= 4],
          [AC_DEFINE([ENABLE_ZMQ],[1],[Define to 1 to enable ZMQ functions])],
          [AC_DEFINE([ENABLE_ZMQ],[0],[Define to 1 to enable ZMQ functions])
           AC_MSG_WARN([libzmq version 4.x or greater not found, disabling])
           use_zmq=no])
      else
          AC_DEFINE_UNQUOTED([ENABLE_ZMQ],[0],[Define to 1 to enable ZMQ functions])
      fi

    ]
  )
else
  AC_CHECK_HEADER([openssl/crypto.h],,AC_MSG_ERROR(libcrypto headers missing))
  AC_CHECK_LIB([crypto],      [main],CRYPTO_LIBS=-lcrypto, AC_MSG_ERROR(libcrypto missing))

  AC_CHECK_HEADER([openssl/ssl.h],, AC_MSG_ERROR(libssl headers missing),)
  AC_CHECK_LIB([ssl],         [main],SSL_LIBS=-lssl, AC_MSG_ERROR(libssl missing))

  if test x$build_bitcoin_utils$build_bitcoind$bitcoin_enable_qt$use_tests != xnononono; then
    AC_CHECK_HEADER([event2/event.h],, AC_MSG_ERROR(libevent headers missing),)
    AC_CHECK_LIB([event],[main],EVENT_LIBS=-levent,AC_MSG_ERROR(libevent missing))
    if test x$TARGET_OS != xwindows; then
      AC_CHECK_LIB([event_pthreads],[main],EVENT_PTHREADS_LIBS=-levent_pthreads,AC_MSG_ERROR(libevent_pthreads missing))
    fi
  fi

  if test "x$use_zmq" = "xyes"; then
    AC_CHECK_HEADER([zmq.h],
      [AC_DEFINE([ENABLE_ZMQ],[1],[Define to 1 to enable ZMQ functions])],
      [AC_MSG_WARN([zmq.h not found, disabling zmq support])
       use_zmq=no
       AC_DEFINE([ENABLE_ZMQ],[0],[Define to 1 to enable ZMQ functions])])
    AC_CHECK_LIB([zmq],[zmq_ctx_shutdown],ZMQ_LIBS=-lzmq,
      [AC_MSG_WARN([libzmq >= 4.0 not found, disabling zmq support])
       use_zmq=no
       AC_DEFINE([ENABLE_ZMQ],[0],[Define to 1 to enable ZMQ functions])])
  else
    AC_DEFINE_UNQUOTED([ENABLE_ZMQ],[0],[Define to 1 to enable ZMQ functions])
  fi

  if test "x$use_zmq" = "xyes"; then
    dnl Assume libzmq was built for static linking
    case $host in
      *mingw*)
        ZMQ_CFLAGS="$ZMQ_CFLAGS -DZMQ_STATIC"
      ;;
    esac
  fi

  BITCOIN_QT_CHECK(AC_CHECK_LIB([protobuf] ,[main],[PROTOBUF_LIBS=-lprotobuf], BITCOIN_QT_FAIL(libprotobuf not found)))
  if test x$use_qr != xno; then
    BITCOIN_QT_CHECK([AC_CHECK_LIB([qrencode], [main],[QR_LIBS=-lqrencode], [have_qrencode=no])])
    BITCOIN_QT_CHECK([AC_CHECK_HEADER([qrencode.h],, have_qrencode=no)])
  fi
fi

AC_CHECK_LIB([crypto],[RAND_egd],[],[
  AC_ARG_WITH([unsupported-ssl],
    [AS_HELP_STRING([--with-unsupported-ssl],[Build with system SSL (default is no; DANGEROUS; NOT SUPPORTED; You should use OpenSSL 1.0)])],
    [AC_MSG_WARN([Detected unsupported SSL version: This is NOT supported, and may break consensus compatibility! Use '--with-unsupported-ssl' if you don't care])],
    [AC_MSG_ERROR([Detected unsupported SSL version: This is NOT supported, and may break consensus compatibility! Use '--with-unsupported-ssl' if you don't care])]
  )
])

CFLAGS_TEMP="$CFLAGS"
LIBS_TEMP="$LIBS"
CFLAGS="$CFLAGS $SSL_CFLAGS $CRYPTO_CFLAGS"
LIBS="$LIBS $SSL_LIBS $CRYPTO_LIBS"
AC_CHECK_HEADER([openssl/ec.h],, AC_MSG_ERROR(OpenSSL ec header missing),)
CFLAGS="$CFLAGS_TEMP"
LIBS="$LIBS_TEMP"

dnl univalue check

need_bundled_univalue=yes

if test x$build_bitcoin_utils$build_bitcoind$bitcoin_enable_qt$use_tests$use_bench = xnonononono; then
  need_bundled_univalue=no
else

if test x$system_univalue != xno ; then
  found_univalue=no
  if test x$use_pkgconfig = xyes; then
    : #NOP
    m4_ifdef(
      [PKG_CHECK_MODULES],
      [
        PKG_CHECK_MODULES([UNIVALUE],[libunivalue],[found_univalue=yes],[true])
      ]
    )
  else
    AC_CHECK_HEADER([univalue.h],[
      AC_CHECK_LIB([univalue],  [main],[
        UNIVALUE_LIBS=-lunivalue
        found_univalue=yes
      ],[true])
    ],[true])
  fi

  if test x$found_univalue = xyes ; then
    system_univalue=yes
    need_bundled_univalue=no
  elif test x$system_univalue = xyes ; then
    AC_MSG_ERROR([univalue not found])
  else
    system_univalue=no
  fi
fi

if test x$need_bundled_univalue = xyes ; then
  UNIVALUE_CFLAGS='-I$(srcdir)/univalue/include'
  UNIVALUE_LIBS='univalue/libunivalue.la'
fi

fi

AM_CONDITIONAL([EMBEDDED_UNIVALUE],[test x$need_bundled_univalue = xyes])
AC_SUBST(UNIVALUE_CFLAGS)
AC_SUBST(UNIVALUE_LIBS)

BITCOIN_QT_PATH_PROGS([PROTOC], [protoc],$protoc_bin_path)

AC_MSG_CHECKING([whether to build luxd])
AM_CONDITIONAL([BUILD_BITCOIND], [test x$build_bitcoind = xyes])
AC_MSG_RESULT($build_bitcoind)

AC_MSG_CHECKING([whether to build utils (lux-cli lux-tx)])
AM_CONDITIONAL([BUILD_BITCOIN_UTILS], [test x$build_bitcoin_utils = xyes])
AC_MSG_RESULT($build_bitcoin_utils)

AC_MSG_CHECKING([whether to build libraries])
AM_CONDITIONAL([BUILD_BITCOIN_LIBS], [test x$build_bitcoin_libs = xyes])
if test x$build_bitcoin_libs = xyes; then
  AC_DEFINE(HAVE_CONSENSUS_LIB, 1, [Define this symbol if the consensus lib has been built])
fi
AC_MSG_RESULT($build_bitcoin_libs)

AC_LANG_POP

if test "x$use_ccache" != "xno"; then
  AC_MSG_CHECKING(if ccache should be used)
  if test x$CCACHE = x; then
    if test "x$use_ccache" = "xyes"; then
      AC_MSG_ERROR([ccache not found.]);
    else
      use_ccache=no
    fi
  else
    use_ccache=yes
    CC="$ac_cv_path_CCACHE $CC"
    CXX="$ac_cv_path_CCACHE $CXX"
  fi
  AC_MSG_RESULT($use_ccache)
fi
if test "x$use_ccache" = "xyes"; then
    AX_CHECK_PREPROC_FLAG([-Qunused-arguments],[CPPFLAGS="-Qunused-arguments $CPPFLAGS"])
fi

dnl enable wallet
AC_MSG_CHECKING([if wallet should be enabled])
if test x$enable_wallet != xno; then
  AC_MSG_RESULT(yes)
  AC_DEFINE_UNQUOTED([ENABLE_WALLET],[1],[Define to 1 to enable wallet functions])

else
  AC_MSG_RESULT(no)
fi

dnl enable upnp support
AC_MSG_CHECKING([whether to build with support for UPnP])
if test x$have_miniupnpc = xno; then
  if test x$use_upnp = xyes; then
     AC_MSG_ERROR("UPnP requested but cannot be built. use --without-miniupnpc")
  fi
  AC_MSG_RESULT(no)
else
  if test x$use_upnp != xno; then
    AC_MSG_RESULT(yes)
    AC_MSG_CHECKING([whether to build with UPnP enabled by default])
    use_upnp=yes
    upnp_setting=0
    if test x$use_upnp_default != xno; then
      use_upnp_default=yes
      upnp_setting=1
    fi
    AC_MSG_RESULT($use_upnp_default)
    AC_DEFINE_UNQUOTED([USE_UPNP],[$upnp_setting],[UPnP support not compiled if undefined, otherwise value (0 or 1) determines default state])
    if test x$TARGET_OS = xwindows; then
      MINIUPNPC_CPPFLAGS="-DSTATICLIB -DMINIUPNP_STATICLIB"
    fi
  else
    AC_MSG_RESULT(no)
  fi
fi

dnl these are only used when qt is enabled
if test x$bitcoin_enable_qt != xno; then
  BUILD_QT=qt
  dnl enable dbus support
  AC_MSG_CHECKING([whether to build GUI with support for D-Bus])
  if test x$bitcoin_enable_qt_dbus != xno; then
    AC_DEFINE([USE_DBUS],[1],[Define if dbus support should be compiled in])
  fi
  AC_MSG_RESULT($bitcoin_enable_qt_dbus)

  dnl enable qr support
  AC_MSG_CHECKING([whether to build GUI with support for QR codes])
  if test x$have_qrencode = xno; then
    if test x$use_qr = xyes; then
     AC_MSG_ERROR("QR support requested but cannot be built. use --without-qrencode")
    fi
    AC_MSG_RESULT(no)
  else
    if test x$use_qr != xno; then
      AC_MSG_RESULT(yes)
      AC_DEFINE([USE_QRCODE],[1],[Define if QR support should be compiled in])
      use_qr=yes
    else
      AC_MSG_RESULT(no)
    fi
  fi

  if test x$XGETTEXT = x; then
    AC_MSG_WARN("xgettext is required to update qt translations")
  fi

  AC_MSG_CHECKING([whether to build test_lux-qt])
  if test x$use_tests$bitcoin_enable_qt_test = xyesyes; then
    AC_MSG_RESULT([yes])
    BUILD_TEST_QT="yes"
  else
    AC_MSG_RESULT([no])
  fi
fi

AM_CONDITIONAL([ENABLE_ZMQ], [test "x$use_zmq" = "xyes"])

AC_MSG_CHECKING([whether to build test_lux])
if test x$use_tests = xyes; then
  AC_MSG_RESULT([yes])
  BUILD_TEST="test"
else
  AC_MSG_RESULT([no])
fi

AC_MSG_CHECKING([whether to reduce exports])
if test x$use_reduce_exports != xno; then
  AC_MSG_RESULT([yes])
else
  AC_MSG_RESULT([no])
fi

if test x$build_bitcoin_utils$build_bitcoin_libs$build_bitcoind$bitcoin_enable_qt$use_tests = xnonononono; then
  AC_MSG_ERROR([No targets! Please specify at least one of: --with-utils --with-libs --with-daemon --with-gui or --enable-tests])
fi

AM_CONDITIONAL([TARGET_DARWIN], [test x$TARGET_OS = xdarwin])
AM_CONDITIONAL([BUILD_DARWIN], [test x$BUILD_OS = xdarwin])
AM_CONDITIONAL([TARGET_WINDOWS], [test x$TARGET_OS = xwindows])
AM_CONDITIONAL([ENABLE_WALLET],[test x$enable_wallet = xyes])
AM_CONDITIONAL([ENABLE_TESTS],[test x$use_tests = xyes])
AM_CONDITIONAL([ENABLE_QT],[test x$bitcoin_enable_qt = xyes])
AM_CONDITIONAL([HAVE_QT5], [test x$bitcoin_qt_got_major_vers = x5])
AM_CONDITIONAL([ENABLE_QT_TESTS],[test x$use_tests$bitcoin_enable_qt_test = xyesyes])
AM_CONDITIONAL([USE_QRCODE], [test x$use_qr = xyes])
AM_CONDITIONAL([USE_LCOV],[test x$use_lcov = xyes])
AM_CONDITIONAL([USE_COMPARISON_TOOL],[test x$use_comparison_tool != xno])
AM_CONDITIONAL([USE_COMPARISON_TOOL_REORG_TESTS],[test x$use_comparison_tool_reorg_test != xno])
AM_CONDITIONAL([GLIBC_BACK_COMPAT],[test x$use_glibc_compat = xyes])
AM_CONDITIONAL([USE_LIBSECP256K1],[test x$use_libsecp256k1 = xyes])

AC_DEFINE(CLIENT_VERSION_MAJOR, _CLIENT_VERSION_MAJOR, [Major version])
AC_DEFINE(CLIENT_VERSION_MINOR, _CLIENT_VERSION_MINOR, [Minor version])
AC_DEFINE(CLIENT_VERSION_REVISION, _CLIENT_VERSION_REVISION, [Build revision])
AC_DEFINE(CLIENT_VERSION_BUILD, _CLIENT_VERSION_BUILD, [Version Build])
AC_DEFINE(CLIENT_VERSION_IS_RELEASE, _CLIENT_VERSION_IS_RELEASE, [Version is release])
AC_DEFINE(COPYRIGHT_YEAR, _COPYRIGHT_YEAR, [Version is release])
AC_SUBST(CLIENT_VERSION_MAJOR, _CLIENT_VERSION_MAJOR)
AC_SUBST(CLIENT_VERSION_MINOR, _CLIENT_VERSION_MINOR)
AC_SUBST(CLIENT_VERSION_REVISION, _CLIENT_VERSION_REVISION)
AC_SUBST(CLIENT_VERSION_BUILD, _CLIENT_VERSION_BUILD)
AC_SUBST(CLIENT_VERSION_IS_RELEASE, _CLIENT_VERSION_IS_RELEASE)
AC_SUBST(COPYRIGHT_YEAR, _COPYRIGHT_YEAR)

AC_SUBST(RELDFLAGS)
AC_SUBST(LIBTOOL_APP_LDFLAGS)
AC_SUBST(USE_UPNP)
AC_SUBST(USE_QRCODE)
AC_SUBST(BOOST_LIBS)
AC_SUBST(TESTDEFS)
AC_SUBST(LEVELDB_TARGET_FLAGS)
AC_SUBST(CRYPTOPP_TARGET_FLAGS)
AC_SUBST(BUILD_TEST)
AC_SUBST(BUILD_QT)
AC_SUBST(BUILD_TEST_QT)
AC_SUBST(MINIUPNPC_CPPFLAGS)
AC_SUBST(MINIUPNPC_LIBS)
AC_CONFIG_FILES([Makefile src/Makefile share/setup.nsi share/qt/Info.plist src/test/buildenv.py])
AC_CONFIG_FILES([qa/pull-tester/run-bitcoind-for-test.sh],[chmod +x qa/pull-tester/run-bitcoind-for-test.sh])
AC_CONFIG_FILES([qa/pull-tester/tests-config.sh],[chmod +x qa/pull-tester/tests-config.sh])
AC_CONFIG_FILES([contrib/devtools/split-debug.sh],[chmod +x contrib/devtools/split-debug.sh])

dnl boost's m4 checks do something really nasty: they export these vars. As a
dnl result, they leak into secp256k1's configure and crazy things happen.
dnl Until this is fixed upstream and we've synced, we'll just un-export them.
CPPFLAGS_TEMP="$CPPFLAGS"
unset CPPFLAGS
CPPFLAGS="$CPPFLAGS_TEMP"

LDFLAGS_TEMP="$LDFLAGS"
unset LDFLAGS
LDFLAGS="$LDFLAGS_TEMP"

LIBS_TEMP="$LIBS"
unset LIBS
LIBS="$LIBS_TEMP"

PKGCONFIG_PATH_TEMP="$PKG_CONFIG_PATH"
unset PKG_CONFIG_PATH
PKG_CONFIG_PATH="$PKGCONFIG_PATH_TEMP"

PKGCONFIG_LIBDIR_TEMP="$PKG_CONFIG_LIBDIR"
unset PKG_CONFIG_LIBDIR
PKG_CONFIG_LIBDIR="$PKGCONFIG_LIBDIR_TEMP"

if test x$need_bundled_univalue = xyes; then
  AC_CONFIG_SUBDIRS([src/univalue])
fi

ac_configure_args="${ac_configure_args} --disable-shared --with-pic --with-bignum=no --enable-module-recovery --enable-module-ecdh --enable-experimental"
AC_CONFIG_SUBDIRS([src/secp256k1])

AC_OUTPUT

dnl Taken from https://wiki.debian.org/RpathIssue
case $host in
   *-*-linux-gnu)
     AC_MSG_RESULT([Fixing libtool for -rpath problems.])
     sed < libtool > libtool-2 \
     's/^hardcode_libdir_flag_spec.*$'/'hardcode_libdir_flag_spec=" -D__LIBTOOL_IS_A_FOOL__ "/'
     mv libtool-2 libtool
     chmod 755 libtool
   ;;
esac

dnl Replace the BUILDDIR path with the correct Windows path if compiling on Native Windows
case ${OS} in
   *Windows*)
     sed  's/BUILDDIR="\/\([[a-z]]\)/BUILDDIR="\1:/'  qa/pull-tester/tests_config.py > qa/pull-tester/tests_config-2.py
     mv qa/pull-tester/tests_config-2.py qa/pull-tester/tests_config.py
   ;;
esac

echo
echo "Options used to compile and link:"
echo "  with wallet   = $enable_wallet"
echo "  with gui / qt = $bitcoin_enable_qt"
if test x$bitcoin_enable_qt != xno; then
    echo "    qt version  = $bitcoin_qt_got_major_vers"
    echo "    with qr     = $use_qr"
fi
echo "  with zmq      = $use_zmq"
echo "  with test     = $use_tests"
echo "  with bench    = $use_bench"
echo "  with upnp     = $use_upnp"
echo "  debug enabled = $enable_debug"
echo "  werror        = $enable_werror"
echo
echo "  target os     = $TARGET_OS"
echo "  build os      = $BUILD_OS"
echo
echo "  CC            = $CC"
echo "  CFLAGS        = $CFLAGS"
echo "  CPPFLAGS      = $CPPFLAGS"
echo "  CXX           = $CXX"
echo "  CXXFLAGS      = $CXXFLAGS"
echo "  LDFLAGS       = $LDFLAGS"
echo "  ARFLAGS       = $ARFLAGS"
echo<|MERGE_RESOLUTION|>--- conflicted
+++ resolved
@@ -6,7 +6,7 @@
 define(_CLIENT_VERSION_BUILD, 0)
 define(_CLIENT_VERSION_IS_RELEASE, true)
 define(_COPYRIGHT_YEAR, 2018)
-AC_INIT([Lux Core],[_CLIENT_VERSION_MAJOR._CLIENT_VERSION_MINOR._CLIENT_VERSION_REVISION],[www.luxcore.io],[lux])
+AC_INIT([Luxcore],[_CLIENT_VERSION_MAJOR._CLIENT_VERSION_MINOR._CLIENT_VERSION_REVISION],[www.luxcore.io],[lux])
 AC_CONFIG_SRCDIR([src/main.cpp])
 AC_CONFIG_HEADERS([src/config/lux-config.h])
 AC_CONFIG_AUX_DIR([build-aux])
@@ -87,6 +87,7 @@
 fi
 AC_PROG_OBJCXX
 ])
+
 dnl Libtool init checks.
 LT_INIT([pic-only])
 
@@ -189,13 +190,6 @@
   [use_glibc_compat=$enableval],
   [use_glibc_compat=no])
 
-AC_ARG_WITH([system-univalue],
-  [AS_HELP_STRING([--with-system-univalue],
-  [Build with system UniValue (default is no)])],
-  [system_univalue=$withval],
-  [system_univalue=no]
-)
-
 AC_ARG_ENABLE([zmq],
   [AS_HELP_STRING([--disable-zmq],
   [disable ZMQ notifications])],
@@ -234,9 +228,6 @@
         CXXFLAGS="$CXXFLAGS -DDEBUG_DUMP_STAKING_INFO"
     fi
 fi
-
-CPPFLAGS="-Wno-unknown-pragmas $CPPFLAGS -DLUX_BUILD"
-CXXFLAGS="-Wno-unknown-pragmas $CXXFLAGS"
 
 ## TODO: Remove these hard-coded paths and flags. They are here for the sake of
 ##       compatibility with the legacy buildsystem.
@@ -404,9 +395,6 @@
      ;;
 esac
 
-<<<<<<< HEAD
-CRYPTOPP_TARGET_FLAGS=""
-=======
 if test x$use_pkgconfig = xyes; then
   m4_ifndef([PKG_PROG_PKG_CONFIG], [AC_MSG_ERROR(PKG_PROG_PKG_CONFIG macro not found. Please install pkg-config and re-run autogen.sh.)])
   m4_ifdef([PKG_PROG_PKG_CONFIG], [
@@ -416,7 +404,6 @@
   fi
   ])
 fi
->>>>>>> ffd1da10
 
 if test x$use_comparison_tool != xno; then
   AC_SUBST(JAVA_COMPARISON_TOOL, $use_comparison_tool)
@@ -682,18 +669,18 @@
 
 if test x$use_boost = xyes; then
 
-dnl Minimum required Boost version
-define(MINIMUM_REQUIRED_BOOST, 1.58.0)
-
 dnl Check for boost libs
-AX_BOOST_BASE([MINIMUM_REQUIRED_BOOST])
+AX_BOOST_BASE
 AX_BOOST_SYSTEM
 AX_BOOST_FILESYSTEM
 AX_BOOST_PROGRAM_OPTIONS
 AX_BOOST_THREAD
-AX_BOOST_RANDOM
 AX_BOOST_CHRONO
 
+dnl Boost 1.56 through 1.62 allow using std::atomic instead of its own atomic
+dnl counter implementations. In 1.63 and later the std::atomic approach is default.
+m4_pattern_allow(DBOOST_AC_USE_STD_ATOMIC) dnl otherwise it's treated like a macro
+BOOST_CPPFLAGS="-DBOOST_SP_USE_STD_ATOMIC -DBOOST_AC_USE_STD_ATOMIC $BOOST_CPPFLAGS"
 
 if test x$use_reduce_exports != xno; then
   AC_MSG_CHECKING([for working boost reduced exports])
@@ -766,7 +753,7 @@
 
 if test x$use_boost = xyes; then
 
-BOOST_LIBS="$BOOST_LDFLAGS $BOOST_SYSTEM_LIB $BOOST_FILESYSTEM_LIB $BOOST_PROGRAM_OPTIONS_LIB $BOOST_THREAD_LIB $BOOST_CHRONO_LIB $BOOST_RANDOM_LIB"
+BOOST_LIBS="$BOOST_LDFLAGS $BOOST_SYSTEM_LIB $BOOST_FILESYSTEM_LIB $BOOST_PROGRAM_OPTIONS_LIB $BOOST_THREAD_LIB"
 
 dnl Boost >= 1.50 uses sleep_for rather than the now-deprecated sleep, however
 dnl it was broken from 1.50 to 1.52 when backed by nanosleep. Use sleep_for if
@@ -905,10 +892,10 @@
 fi
 
 AC_CHECK_LIB([crypto],[RAND_egd],[],[
-  AC_ARG_WITH([unsupported-ssl],
-    [AS_HELP_STRING([--with-unsupported-ssl],[Build with system SSL (default is no; DANGEROUS; NOT SUPPORTED; You should use OpenSSL 1.0)])],
-    [AC_MSG_WARN([Detected unsupported SSL version: This is NOT supported, and may break consensus compatibility! Use '--with-unsupported-ssl' if you don't care])],
-    [AC_MSG_ERROR([Detected unsupported SSL version: This is NOT supported, and may break consensus compatibility! Use '--with-unsupported-ssl' if you don't care])]
+  AC_ARG_WITH([libressl],
+    [AS_HELP_STRING([--with-libressl],[Build with system LibreSSL (default is no; DANGEROUS; NOT SUPPORTED)])],
+    [AC_MSG_WARN([Detected LibreSSL: This is NOT supported, and may break consensus compatibility!])],
+    [AC_MSG_ERROR([Detected LibreSSL: This is NOT supported, and may break consensus compatibility!])]
   )
 ])
 
@@ -1139,7 +1126,6 @@
 AC_SUBST(BOOST_LIBS)
 AC_SUBST(TESTDEFS)
 AC_SUBST(LEVELDB_TARGET_FLAGS)
-AC_SUBST(CRYPTOPP_TARGET_FLAGS)
 AC_SUBST(BUILD_TEST)
 AC_SUBST(BUILD_QT)
 AC_SUBST(BUILD_TEST_QT)
@@ -1173,11 +1159,7 @@
 unset PKG_CONFIG_LIBDIR
 PKG_CONFIG_LIBDIR="$PKGCONFIG_LIBDIR_TEMP"
 
-if test x$need_bundled_univalue = xyes; then
-  AC_CONFIG_SUBDIRS([src/univalue])
-fi
-
-ac_configure_args="${ac_configure_args} --disable-shared --with-pic --with-bignum=no --enable-module-recovery --enable-module-ecdh --enable-experimental"
+ac_configure_args="${ac_configure_args} --disable-shared --with-pic"
 AC_CONFIG_SUBDIRS([src/secp256k1])
 
 AC_OUTPUT
