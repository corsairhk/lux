// Copyright (c) 2009-2010 Satoshi Nakamoto
// Copyright (c) 2009-2014 The Bitcoin developers
// Copyright (c) 2014-2015 The Dash developers
// Copyright (c) 2015-2017 The LUX developers
// Distributed under the MIT software license, see the accompanying
// file COPYING or http://www.opensource.org/licenses/mit-license.php.

#include "main.h"

#include "addrman.h"
#include "alert.h"
#include "chainparams.h"
#include "checkpoints.h"
#include "checkqueue.h"
#include "init.h"
#include "kernel.h"
#include "masternode.h"
#include "merkleblock.h"
#include "net.h"
#include "pow.h"
#include "spork.h"
#include "instantx.h"
#include "txdb.h"
#include "txmempool.h"
#include "ui_interface.h"
#include "util.h"
#include "utilmoneystr.h"

#include <sstream>

#include <boost/algorithm/string/replace.hpp>
#include <boost/filesystem.hpp>
#include <boost/filesystem/fstream.hpp>
#include <boost/lexical_cast.hpp>
#include <boost/thread.hpp>
#if defined(DEBUG_DUMP_STAKING_INFO)
#  include "DEBUG_DUMP_STAKING_INFO.hpp"
#endif

using namespace boost;
using namespace std;

#if defined(NDEBUG)
#error "LUX cannot be compiled without assertions."
#endif

#ifndef DEBUG_DUMP_STAKING_INFO_AddToBlockIndex
#  define DEBUG_DUMP_STAKING_INFO_AddToBlockIndex() (void)0
#endif

const int LAST_HEIGHT_FEE_BLOCK = 180000;

/**
 * Global state
 */

CCriticalSection cs_main;

BlockMap mapBlockIndex;
set<pair<COutPoint, unsigned int> > setStakeSeen;
map<unsigned int, unsigned int> mapHashedBlocks;
map<uint256, uint256> mapProofOfStake;
CChain chainActive;
int64_t nTimeBestReceived = 0;
CWaitableCriticalSection csBestBlock;
CConditionVariable cvBlockChange;
int nScriptCheckThreads = 0;
bool fImporting = false;
bool fReindex = false;
bool fTxIndex = true;
bool fIsBareMultisigStd = true;
bool fCheckBlockIndex = false;
unsigned int nCoinCacheSize = 5000;
bool fAlerts = DEFAULT_ALERTS;

unsigned int nStakeMinAge = 36 * 60 * 60;
int64_t nReserveBalance = 0;

uint256 bnProofOfStakeLimit = (~uint256(0) >> 20);
uint256 bnProofOfStakeLimitV2 = (~uint256(0) >> 34);

/** Fees smaller than this (in duffs) are considered zero fee (for relaying and mining)
 * We are ~100 times smaller then bitcoin now (2015-06-23), set minRelayTxFee only 10 times higher
 * so it's still 10 times lower comparing to bitcoin.
 */
CFeeRate minRelayTxFee = CFeeRate(10000);

CTxMemPool mempool(::minRelayTxFee);

struct COrphanTx {
    CTransaction tx;
    NodeId fromPeer;
};
map<uint256, COrphanTx> mapOrphanTransactions;
map<uint256, set<uint256> > mapOrphanTransactionsByPrev;

map<uint256, int64_t> mapRejectedBlocks;

void EraseOrphansFor(NodeId peer);

static void CheckBlockIndex();

/** Constant stuff for coinbase transactions we create: */
CScript COINBASE_FLAGS;

const string strMessageMagic = "Lux Signed Message:\n";

// Internal stuff
namespace
{
struct CBlockIndexWorkComparator {
    bool operator()(CBlockIndex* pa, CBlockIndex* pb) const
    {
        // First sort by most total work, ...
        if (pa->nChainWork > pb->nChainWork) return false;
        if (pa->nChainWork < pb->nChainWork) return true;

        // ... then by earliest time received, ...
        if (pa->nSequenceId < pb->nSequenceId) return false;
        if (pa->nSequenceId > pb->nSequenceId) return true;

        // Use pointer address as tie breaker (should only happen with blocks
        // loaded from disk, as those all have id 0).
        if (pa < pb) return false;
        if (pa > pb) return true;

        // Identical blocks.
        return false;
    }
};

CBlockIndex* pindexBestInvalid;

/**
     * The set of all CBlockIndex entries with BLOCK_VALID_TRANSACTIONS (for itself and all ancestors) and
     * as good as our current tip or better. Entries may be failed, though.
     */
set<CBlockIndex*, CBlockIndexWorkComparator> setBlockIndexCandidates;
/** Number of nodes with fSyncStarted. */
int nSyncStarted = 0;
/** All pairs A->B, where A (or one if its ancestors) misses transactions, but B has transactions. */
multimap<CBlockIndex*, CBlockIndex*> mapBlocksUnlinked;

CCriticalSection cs_LastBlockFile;
std::vector<CBlockFileInfo> vinfoBlockFile;
int nLastBlockFile = 0;

/**
     * Every received block is assigned a unique and increasing identifier, so we
     * know which one to give priority in case of a fork.
     */
CCriticalSection cs_nBlockSequenceId;
/** Blocks loaded from disk are assigned id 0, so start the counter at 1. */
uint32_t nBlockSequenceId = 1;

/**
     * Sources of received blocks, to be able to send them reject messages or ban
     * them, if processing happens afterwards. Protected by cs_main.
     */
map<uint256, NodeId> mapBlockSource;

/** Blocks that are in flight, and that are in the queue to be downloaded. Protected by cs_main. */
struct QueuedBlock {
    uint256 hash;
    CBlockIndex* pindex;        //! Optional.
    int64_t nTime;              //! Time of "getdata" request in microseconds.
    int nValidatedQueuedBefore; //! Number of blocks queued with validated headers (globally) at the time this one is requested.
    bool fValidatedHeaders;     //! Whether this block has validated headers at the time of request.
};
map<uint256, pair<NodeId, list<QueuedBlock>::iterator> > mapBlocksInFlight;

/** Number of blocks in flight with validated headers. */
int nQueuedValidatedHeaders = 0;

/** Number of preferable block download peers. */
int nPreferredDownload = 0;

/** Dirty block index entries. */
set<CBlockIndex*> setDirtyBlockIndex;

/** Dirty block file entries. */
set<int> setDirtyFileInfo;
} // anon namespace

//////////////////////////////////////////////////////////////////////////////
//
// dispatching functions
//

// These functions dispatch to one or all registered wallets

namespace
{
struct CMainSignals {
    /** Notifies listeners of updated transaction data (transaction, and optionally the block it is found in. */
    boost::signals2::signal<void(const CTransaction&, const CBlock*)> SyncTransaction;
    /** Notifies listeners of an erased transaction (currently disabled, requires transaction replacement). */
    boost::signals2::signal<void(const uint256&)> EraseTransaction;
    /** Notifies listeners of an updated transaction without new data (for now: a coinbase potentially becoming visible). */
    boost::signals2::signal<void(const uint256&)> UpdatedTransaction;
    /** Notifies listeners of a new active block chain. */
    boost::signals2::signal<void(const CBlockLocator&)> SetBestChain;
    /** Notifies listeners about an inventory item being seen on the network. */
    boost::signals2::signal<void(const uint256&)> Inventory;
    /** Tells listeners to broadcast their data. */
    boost::signals2::signal<void()> Broadcast;
    /** Notifies listeners of a block validation result */
    boost::signals2::signal<void(const CBlock&, const CValidationState&)> BlockChecked;
} g_signals;

} // anon namespace

void RegisterValidationInterface(CValidationInterface* pwalletIn)
{
    g_signals.SyncTransaction.connect(boost::bind(&CValidationInterface::SyncTransaction, pwalletIn, _1, _2));
    g_signals.EraseTransaction.connect(boost::bind(&CValidationInterface::EraseFromWallet, pwalletIn, _1));
    g_signals.UpdatedTransaction.connect(boost::bind(&CValidationInterface::UpdatedTransaction, pwalletIn, _1));
    g_signals.SetBestChain.connect(boost::bind(&CValidationInterface::SetBestChain, pwalletIn, _1));
    g_signals.Inventory.connect(boost::bind(&CValidationInterface::Inventory, pwalletIn, _1));
    g_signals.Broadcast.connect(boost::bind(&CValidationInterface::ResendWalletTransactions, pwalletIn));
    g_signals.BlockChecked.connect(boost::bind(&CValidationInterface::BlockChecked, pwalletIn, _1, _2));
}

void UnregisterValidationInterface(CValidationInterface* pwalletIn)
{
    g_signals.BlockChecked.disconnect(boost::bind(&CValidationInterface::BlockChecked, pwalletIn, _1, _2));
    g_signals.Broadcast.disconnect(boost::bind(&CValidationInterface::ResendWalletTransactions, pwalletIn));
    g_signals.Inventory.disconnect(boost::bind(&CValidationInterface::Inventory, pwalletIn, _1));
    g_signals.SetBestChain.disconnect(boost::bind(&CValidationInterface::SetBestChain, pwalletIn, _1));
    g_signals.UpdatedTransaction.disconnect(boost::bind(&CValidationInterface::UpdatedTransaction, pwalletIn, _1));
    g_signals.EraseTransaction.disconnect(boost::bind(&CValidationInterface::EraseFromWallet, pwalletIn, _1));
    g_signals.SyncTransaction.disconnect(boost::bind(&CValidationInterface::SyncTransaction, pwalletIn, _1, _2));
}

void UnregisterAllValidationInterfaces()
{
    g_signals.BlockChecked.disconnect_all_slots();
    g_signals.Broadcast.disconnect_all_slots();
    g_signals.Inventory.disconnect_all_slots();
    g_signals.SetBestChain.disconnect_all_slots();
    g_signals.UpdatedTransaction.disconnect_all_slots();
    g_signals.EraseTransaction.disconnect_all_slots();
    g_signals.SyncTransaction.disconnect_all_slots();
}

void SyncWithWallets(const CTransaction& tx, const CBlock* pblock)
{
    g_signals.SyncTransaction(tx, pblock);
}

//////////////////////////////////////////////////////////////////////////////
//
// Registration of network node signals.
//

namespace
{
struct CBlockReject {
    unsigned char chRejectCode;
    string strRejectReason;
    uint256 hashBlock;
};

/**
 * Maintain validation-specific state about nodes, protected by cs_main, instead
 * by CNode's own locks. This simplifies asynchronous operation, where
 * processing of incoming data is done after the ProcessMessage call returns,
 * and we're no longer holding the node's locks.
 */
struct CNodeState {
    //! The peer's address
    CService address;
    //! Whether we have a fully established connection.
    bool fCurrentlyConnected;
    //! Accumulated misbehaviour score for this peer.
    int nMisbehavior;
    //! Whether this peer should be disconnected and banned (unless whitelisted).
    bool fShouldBan;
    //! String name of this peer (debugging/logging purposes).
    std::string name;
    //! List of asynchronously-determined block rejections to notify this peer about.
    std::vector<CBlockReject> rejects;
    //! The best known block we know this peer has announced.
    CBlockIndex* pindexBestKnownBlock;
    //! The hash of the last unknown block this peer has announced.
    uint256 hashLastUnknownBlock;
    //! The last full block we both have.
    CBlockIndex* pindexLastCommonBlock;
    //! Whether we've started headers synchronization with this peer.
    bool fSyncStarted;
    //! Since when we're stalling block download progress (in microseconds), or 0.
    int64_t nStallingSince;
    list<QueuedBlock> vBlocksInFlight;
    int nBlocksInFlight;
    //! Whether we consider this a preferred download peer.
    bool fPreferredDownload;

    CNodeState()
    {
        fCurrentlyConnected = false;
        nMisbehavior = 0;
        fShouldBan = false;
        pindexBestKnownBlock = NULL;
        hashLastUnknownBlock = uint256(0);
        pindexLastCommonBlock = NULL;
        fSyncStarted = false;
        nStallingSince = 0;
        nBlocksInFlight = 0;
        fPreferredDownload = false;
    }
};

/** Map maintaining per-node state. Requires cs_main. */
map<NodeId, CNodeState> mapNodeState;

// Requires cs_main.
CNodeState* State(NodeId pnode)
{
    map<NodeId, CNodeState>::iterator it = mapNodeState.find(pnode);
    if (it == mapNodeState.end())
        return NULL;
    return &it->second;
}

int GetHeight()
{
    while (true) {
        TRY_LOCK(cs_main, lockMain);
        if (!lockMain) {
            MilliSleep(50);
            continue;
        }
        return chainActive.Height();
    }
}

void UpdatePreferredDownload(CNode* node, CNodeState* state)
{
    nPreferredDownload -= state->fPreferredDownload;

    // Whether this node should be marked as a preferred download node.
    state->fPreferredDownload = (!node->fInbound || node->fWhitelisted) && !node->fOneShot && !node->fClient;

    nPreferredDownload += state->fPreferredDownload;
}

void InitializeNode(NodeId nodeid, const CNode* pnode)
{
    LOCK(cs_main);
    CNodeState& state = mapNodeState.insert(std::make_pair(nodeid, CNodeState())).first->second;
    state.name = pnode->addrName;
    state.address = pnode->addr;
}

void FinalizeNode(NodeId nodeid)
{
    LOCK(cs_main);
    CNodeState* state = State(nodeid);

    if (state->fSyncStarted)
        nSyncStarted--;

    if (state->nMisbehavior == 0 && state->fCurrentlyConnected) {
        AddressCurrentlyConnected(state->address);
    }

    BOOST_FOREACH (const QueuedBlock& entry, state->vBlocksInFlight)
        mapBlocksInFlight.erase(entry.hash);
    EraseOrphansFor(nodeid);
    nPreferredDownload -= state->fPreferredDownload;

    mapNodeState.erase(nodeid);
}

// Requires cs_main.
void MarkBlockAsReceived(const uint256& hash)
{
    map<uint256, pair<NodeId, list<QueuedBlock>::iterator> >::iterator itInFlight = mapBlocksInFlight.find(hash);
    if (itInFlight != mapBlocksInFlight.end()) {
        CNodeState* state = State(itInFlight->second.first);
        nQueuedValidatedHeaders -= itInFlight->second.second->fValidatedHeaders;
        state->vBlocksInFlight.erase(itInFlight->second.second);
        state->nBlocksInFlight--;
        state->nStallingSince = 0;
        mapBlocksInFlight.erase(itInFlight);
    }
}

// Requires cs_main.
void MarkBlockAsInFlight(NodeId nodeid, const uint256& hash, CBlockIndex* pindex = NULL)
{
    CNodeState* state = State(nodeid);
    assert(state != NULL);

    // Make sure it's not listed somewhere already.
    MarkBlockAsReceived(hash);

    QueuedBlock newentry = {hash, pindex, GetTimeMicros(), nQueuedValidatedHeaders, pindex != NULL};
    nQueuedValidatedHeaders += newentry.fValidatedHeaders;
    list<QueuedBlock>::iterator it = state->vBlocksInFlight.insert(state->vBlocksInFlight.end(), newentry);
    state->nBlocksInFlight++;
    mapBlocksInFlight[hash] = std::make_pair(nodeid, it);
}

/** Check whether the last unknown block a peer advertized is not yet known. */
void ProcessBlockAvailability(NodeId nodeid)
{
    CNodeState* state = State(nodeid);
    assert(state != NULL);

    if (state->hashLastUnknownBlock != 0) {
        BlockMap::iterator itOld = mapBlockIndex.find(state->hashLastUnknownBlock);
        if (itOld != mapBlockIndex.end() && itOld->second->nChainWork > 0) {
            if (state->pindexBestKnownBlock == NULL || itOld->second->nChainWork >= state->pindexBestKnownBlock->nChainWork)
                state->pindexBestKnownBlock = itOld->second;
            state->hashLastUnknownBlock = uint256(0);
        }
    }
}

/** Update tracking information about which blocks a peer is assumed to have. */
void UpdateBlockAvailability(NodeId nodeid, const uint256& hash)
{
    CNodeState* state = State(nodeid);
    assert(state != NULL);

    ProcessBlockAvailability(nodeid);

    BlockMap::iterator it = mapBlockIndex.find(hash);
    if (it != mapBlockIndex.end() && it->second->nChainWork > 0) {
        // An actually better block was announced.
        if (state->pindexBestKnownBlock == NULL || it->second->nChainWork >= state->pindexBestKnownBlock->nChainWork)
            state->pindexBestKnownBlock = it->second;
    } else {
        // An unknown block was announced; just assume that the latest one is the best one.
        state->hashLastUnknownBlock = hash;
    }
}

/** Find the last common ancestor two blocks have.
 *  Both pa and pb must be non-NULL. */
CBlockIndex* LastCommonAncestor(CBlockIndex* pa, CBlockIndex* pb)
{
    if (pa->nHeight > pb->nHeight) {
        pa = pa->GetAncestor(pb->nHeight);
    } else if (pb->nHeight > pa->nHeight) {
        pb = pb->GetAncestor(pa->nHeight);
    }

    while (pa != pb && pa && pb) {
        pa = pa->pprev;
        pb = pb->pprev;
    }

    // Eventually all chain branches meet at the genesis block.
    assert(pa == pb);
    return pa;
}

/** Update pindexLastCommonBlock and add not-in-flight missing successors to vBlocks, until it has
 *  at most count entries. */
void FindNextBlocksToDownload(NodeId nodeid, unsigned int count, std::vector<CBlockIndex*>& vBlocks, NodeId& nodeStaller)
{
    if (count == 0)
        return;

    vBlocks.reserve(vBlocks.size() + count);
    CNodeState* state = State(nodeid);
    assert(state != NULL);

    // Make sure pindexBestKnownBlock is up to date, we'll need it.
    ProcessBlockAvailability(nodeid);

    if (state->pindexBestKnownBlock == NULL || state->pindexBestKnownBlock->nChainWork < chainActive.Tip()->nChainWork) {
        // This peer has nothing interesting.
        return;
    }

    if (state->pindexLastCommonBlock == NULL) {
        // Bootstrap quickly by guessing a parent of our best tip is the forking point.
        // Guessing wrong in either direction is not a problem.
        state->pindexLastCommonBlock = chainActive[std::min(state->pindexBestKnownBlock->nHeight, chainActive.Height())];
    }

    // If the peer reorganized, our previous pindexLastCommonBlock may not be an ancestor
    // of their current tip anymore. Go back enough to fix that.
    state->pindexLastCommonBlock = LastCommonAncestor(state->pindexLastCommonBlock, state->pindexBestKnownBlock);
    if (state->pindexLastCommonBlock == state->pindexBestKnownBlock)
        return;

    std::vector<CBlockIndex*> vToFetch;
    CBlockIndex* pindexWalk = state->pindexLastCommonBlock;
    // Never fetch further than the best block we know the peer has, or more than BLOCK_DOWNLOAD_WINDOW + 1 beyond the last
    // linked block we have in common with this peer. The +1 is so we can detect stalling, namely if we would be able to
    // download that next block if the window were 1 larger.
    int nWindowEnd = state->pindexLastCommonBlock->nHeight + BLOCK_DOWNLOAD_WINDOW;
    int nMaxHeight = std::min<int>(state->pindexBestKnownBlock->nHeight, nWindowEnd + 1);
    NodeId waitingfor = -1;
    while (pindexWalk->nHeight < nMaxHeight) {
        // Read up to 128 (or more, if more blocks than that are needed) successors of pindexWalk (towards
        // pindexBestKnownBlock) into vToFetch. We fetch 128, because CBlockIndex::GetAncestor may be as expensive
        // as iterating over ~100 CBlockIndex* entries anyway.
        int nToFetch = std::min(nMaxHeight - pindexWalk->nHeight, std::max<int>(count - vBlocks.size(), 128));
        vToFetch.resize(nToFetch);
        pindexWalk = state->pindexBestKnownBlock->GetAncestor(pindexWalk->nHeight + nToFetch);
        vToFetch[nToFetch - 1] = pindexWalk;
        for (unsigned int i = nToFetch - 1; i > 0; i--) {
            vToFetch[i - 1] = vToFetch[i]->pprev;
        }

        // Iterate over those blocks in vToFetch (in forward direction), adding the ones that
        // are not yet downloaded and not in flight to vBlocks. In the mean time, update
        // pindexLastCommonBlock as long as all ancestors are already downloaded.
        BOOST_FOREACH (CBlockIndex* pindex, vToFetch) {
            if (!pindex->IsValid(BLOCK_VALID_TREE)) {
                // We consider the chain that this peer is on invalid.
                return;
            }
            if (pindex->nStatus & BLOCK_HAVE_DATA) {
                if (pindex->nChainTx)
                    state->pindexLastCommonBlock = pindex;
            } else if (mapBlocksInFlight.count(pindex->GetBlockHash()) == 0) {
                // The block is not already downloaded, and not yet in flight.
                if (pindex->nHeight > nWindowEnd) {
                    // We reached the end of the window.
                    if (vBlocks.size() == 0 && waitingfor != nodeid) {
                        // We aren't able to fetch anything, but we would be if the download window was one larger.
                        nodeStaller = waitingfor;
                    }
                    return;
                }
                vBlocks.push_back(pindex);
                if (vBlocks.size() == count) {
                    return;
                }
            } else if (waitingfor == -1) {
                // This is the first already-in-flight block.
                waitingfor = mapBlocksInFlight[pindex->GetBlockHash()].first;
            }
        }
    }
}

} // anon namespace

bool GetNodeStateStats(NodeId nodeid, CNodeStateStats& stats)
{
    LOCK(cs_main);
    CNodeState* state = State(nodeid);
    if (state == NULL)
        return false;
    stats.nMisbehavior = state->nMisbehavior;
    stats.nSyncHeight = state->pindexBestKnownBlock ? state->pindexBestKnownBlock->nHeight : -1;
    stats.nCommonHeight = state->pindexLastCommonBlock ? state->pindexLastCommonBlock->nHeight : -1;
    BOOST_FOREACH (const QueuedBlock& queue, state->vBlocksInFlight) {
        if (queue.pindex)
            stats.vHeightInFlight.push_back(queue.pindex->nHeight);
    }
    return true;
}

void RegisterNodeSignals(CNodeSignals& nodeSignals)
{
    nodeSignals.GetHeight.connect(&GetHeight);
    nodeSignals.ProcessMessages.connect(&ProcessMessages);
    nodeSignals.SendMessages.connect(&SendMessages);
    nodeSignals.InitializeNode.connect(&InitializeNode);
    nodeSignals.FinalizeNode.connect(&FinalizeNode);
}

void UnregisterNodeSignals(CNodeSignals& nodeSignals)
{
    nodeSignals.GetHeight.disconnect(&GetHeight);
    nodeSignals.ProcessMessages.disconnect(&ProcessMessages);
    nodeSignals.SendMessages.disconnect(&SendMessages);
    nodeSignals.InitializeNode.disconnect(&InitializeNode);
    nodeSignals.FinalizeNode.disconnect(&FinalizeNode);
}

CBlockIndex* FindForkInGlobalIndex(const CChain& chain, const CBlockLocator& locator)
{
    // Find the first block the caller has in the main chain
    BOOST_FOREACH (const uint256& hash, locator.vHave) {
        BlockMap::iterator mi = mapBlockIndex.find(hash);
        if (mi != mapBlockIndex.end()) {
            CBlockIndex* pindex = (*mi).second;
            if (chain.Contains(pindex))
                return pindex;
        }
    }
    return chain.Genesis();
}

CCoinsViewCache* pcoinsTip = NULL;
CBlockTreeDB* pblocktree = NULL;

//////////////////////////////////////////////////////////////////////////////
//
// mapOrphanTransactions
//

bool AddOrphanTx(const CTransaction& tx, NodeId peer)
{
    uint256 hash = tx.GetHash();
    if (mapOrphanTransactions.count(hash))
        return false;

    // Ignore big transactions, to avoid a
    // send-big-orphans memory exhaustion attack. If a peer has a legitimate
    // large transaction with a missing parent then we assume
    // it will rebroadcast it later, after the parent transaction(s)
    // have been mined or received.
    // 10,000 orphans, each of which is at most 5,000 bytes big is
    // at most 500 megabytes of orphans:
    unsigned int sz = tx.GetSerializeSize(SER_NETWORK, CTransaction::CURRENT_VERSION);
    if (sz > 5000) {
        LogPrint("mempool", "ignoring large orphan tx (size: %u, hash: %s)\n", sz, hash.ToString());
        return false;
    }

    mapOrphanTransactions[hash].tx = tx;
    mapOrphanTransactions[hash].fromPeer = peer;
    BOOST_FOREACH (const CTxIn& txin, tx.vin)
        mapOrphanTransactionsByPrev[txin.prevout.hash].insert(hash);

    LogPrint("mempool", "stored orphan tx %s (mapsz %u prevsz %u)\n", hash.ToString(),
        mapOrphanTransactions.size(), mapOrphanTransactionsByPrev.size());
    return true;
}

void static EraseOrphanTx(uint256 hash)
{
    map<uint256, COrphanTx>::iterator it = mapOrphanTransactions.find(hash);
    if (it == mapOrphanTransactions.end())
        return;
    BOOST_FOREACH (const CTxIn& txin, it->second.tx.vin) {
        map<uint256, set<uint256> >::iterator itPrev = mapOrphanTransactionsByPrev.find(txin.prevout.hash);
        if (itPrev == mapOrphanTransactionsByPrev.end())
            continue;
        itPrev->second.erase(hash);
        if (itPrev->second.empty())
            mapOrphanTransactionsByPrev.erase(itPrev);
    }
    mapOrphanTransactions.erase(it);
}

void EraseOrphansFor(NodeId peer)
{
    int nErased = 0;
    map<uint256, COrphanTx>::iterator iter = mapOrphanTransactions.begin();
    while (iter != mapOrphanTransactions.end()) {
        map<uint256, COrphanTx>::iterator maybeErase = iter++; // increment to avoid iterator becoming invalid
        if (maybeErase->second.fromPeer == peer) {
            EraseOrphanTx(maybeErase->second.tx.GetHash());
            ++nErased;
        }
    }
    if (nErased > 0) LogPrint("mempool", "Erased %d orphan tx from peer %d\n", nErased, peer);
}


unsigned int LimitOrphanTxSize(unsigned int nMaxOrphans)
{
    unsigned int nEvicted = 0;
    while (mapOrphanTransactions.size() > nMaxOrphans) {
        // Evict a random orphan:
        uint256 randomhash = GetRandHash();
        map<uint256, COrphanTx>::iterator it = mapOrphanTransactions.lower_bound(randomhash);
        if (it == mapOrphanTransactions.end())
            it = mapOrphanTransactions.begin();
        EraseOrphanTx(it->first);
        ++nEvicted;
    }
    return nEvicted;
}

bool IsStandardTx(const CTransaction& tx, string& reason)
{
    AssertLockHeld(cs_main);
    if (tx.nVersion > CTransaction::CURRENT_VERSION || tx.nVersion < 1) {
        reason = "version";
        return false;
    }

    // Treat non-final transactions as non-standard to prevent a specific type
    // of double-spend attack, as well as DoS attacks. (if the transaction
    // can't be mined, the attacker isn't expending resources broadcasting it)
    // Basically we don't want to propagate transactions that can't be included in
    // the next block.
    //
    // However, IsFinalTx() is confusing... Without arguments, it uses
    // chainActive.Height() to evaluate nLockTime; when a block is accepted, chainActive.Height()
    // is set to the value of nHeight in the block. However, when IsFinalTx()
    // is called within CBlock::AcceptBlock(), the height of the block *being*
    // evaluated is what is used. Thus if we want to know if a transaction can
    // be part of the *next* block, we need to call IsFinalTx() with one more
    // than chainActive.Height().
    //
    // Timestamps on the other hand don't get any special treatment, because we
    // can't know what timestamp the next block will have, and there aren't
    // timestamp applications where it matters.
    if (!IsFinalTx(tx, chainActive.Height() + 1)) {
        reason = "non-final";
        return false;
    }

    // Extremely large transactions with lots of inputs can cost the network
    // almost as much to process as they cost the sender in fees, because
    // computing signature hashes is O(ninputs*txsize). Limiting transactions
    // to MAX_STANDARD_TX_SIZE mitigates CPU exhaustion attacks.
    unsigned int sz = tx.GetSerializeSize(SER_NETWORK, CTransaction::CURRENT_VERSION);
    if (sz >= MAX_STANDARD_TX_SIZE) {
        reason = "tx-size";
        return false;
    }

    BOOST_FOREACH (const CTxIn& txin, tx.vin) {
        // Biggest 'standard' txin is a 15-of-15 P2SH multisig with compressed
        // keys. (remember the 520 byte limit on redeemScript size) That works
        // out to a (15*(33+1))+3=513 byte redeemScript, 513+1+15*(73+1)+3=1627
        // bytes of scriptSig, which we round off to 1650 bytes for some minor
        // future-proofing. That's also enough to spend a 20-of-20
        // CHECKMULTISIG scriptPubKey, though such a scriptPubKey is not
        // considered standard)
        if (txin.scriptSig.size() > 1650) {
            reason = "scriptsig-size";
            return false;
        }
        if (!txin.scriptSig.IsPushOnly()) {
            reason = "scriptsig-not-pushonly";
            return false;
        }
    }

    unsigned int nDataOut = 0;
    txnouttype whichType;
    BOOST_FOREACH (const CTxOut& txout, tx.vout) {
        if (!::IsStandard(txout.scriptPubKey, whichType)) {
            reason = "scriptpubkey";
            return false;
        }

        if (whichType == TX_NULL_DATA)
            nDataOut++;
        else if ((whichType == TX_MULTISIG) && (!fIsBareMultisigStd)) {
            reason = "bare-multisig";
            return false;
        } else if (txout.nValue == 0) {
            reason = "dust";
            return false;
        }
    }

    // only one OP_RETURN txout is permitted
    if (nDataOut > 1) {
        reason = "multi-op-return";
        return false;
    }

    return true;
}

bool IsFinalTx(const CTransaction& tx, int nBlockHeight, int64_t nBlockTime)
{
    AssertLockHeld(cs_main);
    // Time based nLockTime implemented in 0.1.6
    if (tx.nLockTime == 0)
        return true;
    if (nBlockHeight == 0)
        nBlockHeight = chainActive.Height();
    if (nBlockTime == 0)
        nBlockTime = GetAdjustedTime();
    if ((int64_t)tx.nLockTime < ((int64_t)tx.nLockTime < LOCKTIME_THRESHOLD ? (int64_t)nBlockHeight : nBlockTime))
        return true;
    BOOST_FOREACH (const CTxIn& txin, tx.vin)
        if (!txin.IsFinal())
            return false;
    return true;
}

/**
 * Check transaction inputs to mitigate two
 * potential denial-of-service attacks:
 *
 * 1. scriptSigs with extra data stuffed into them,
 *    not consumed by scriptPubKey (or P2SH script)
 * 2. P2SH scripts with a crazy number of expensive
 *    CHECKSIG/CHECKMULTISIG operations
 */
bool AreInputsStandard(const CTransaction& tx, const CCoinsViewCache& mapInputs)
{
    if (tx.IsCoinBase())
        return true; // Coinbases don't use vin normally

    for (unsigned int i = 0; i < tx.vin.size(); i++) {
        const CTxOut& prev = mapInputs.GetOutputFor(tx.vin[i]);

        vector<vector<unsigned char> > vSolutions;
        txnouttype whichType;
        // get the scriptPubKey corresponding to this input:
        const CScript& prevScript = prev.scriptPubKey;
        if (!Solver(prevScript, whichType, vSolutions))
            return false;
        int nArgsExpected = ScriptSigArgsExpected(whichType, vSolutions);
        if (nArgsExpected < 0)
            return false;

        // Transactions with extra stuff in their scriptSigs are
        // non-standard. Note that this EvalScript() call will
        // be quick, because if there are any operations
        // beside "push data" in the scriptSig
        // IsStandard() will have already returned false
        // and this method isn't called.
        vector<vector<unsigned char> > stack;
        if (!EvalScript(stack, tx.vin[i].scriptSig, false, BaseSignatureChecker()))
            return false;

        if (whichType == TX_SCRIPTHASH) {
            if (stack.empty())
                return false;
            CScript subscript(stack.back().begin(), stack.back().end());
            vector<vector<unsigned char> > vSolutions2;
            txnouttype whichType2;
            if (Solver(subscript, whichType2, vSolutions2)) {
                int tmpExpected = ScriptSigArgsExpected(whichType2, vSolutions2);
                if (tmpExpected < 0)
                    return false;
                nArgsExpected += tmpExpected;
            } else {
                // Any other Script with less than 15 sigops OK:
                unsigned int sigops = subscript.GetSigOpCount(true);
                // ... extra data left on the stack after execution is OK, too:
                return (sigops <= MAX_P2SH_SIGOPS);
            }
        }

        if (stack.size() != (unsigned int)nArgsExpected)
            return false;
    }

    return true;
}

unsigned int GetLegacySigOpCount(const CTransaction& tx)
{
    unsigned int nSigOps = 0;
    BOOST_FOREACH (const CTxIn& txin, tx.vin) {
        nSigOps += txin.scriptSig.GetSigOpCount(false);
    }
    BOOST_FOREACH (const CTxOut& txout, tx.vout) {
        nSigOps += txout.scriptPubKey.GetSigOpCount(false);
    }
    return nSigOps;
}

unsigned int GetP2SHSigOpCount(const CTransaction& tx, const CCoinsViewCache& inputs)
{
    if (tx.IsCoinBase())
        return 0;

    unsigned int nSigOps = 0;
    for (unsigned int i = 0; i < tx.vin.size(); i++) {
        const CTxOut& prevout = inputs.GetOutputFor(tx.vin[i]);
        if (prevout.scriptPubKey.IsPayToScriptHash())
            nSigOps += prevout.scriptPubKey.GetSigOpCount(tx.vin[i].scriptSig);
    }
    return nSigOps;
}

int GetInputAge(CTxIn& vin)
{
    CCoinsView viewDummy;
    CCoinsViewCache view(&viewDummy);
    {
        LOCK(mempool.cs);
        CCoinsViewMemPool viewMempool(pcoinsTip, mempool);
        view.SetBackend(viewMempool); // temporarily switch cache backend to db+mempool view

        const CCoins* coins = view.AccessCoins(vin.prevout.hash);

        if (coins) {
            if (coins->nHeight < 0) return 0;
            return (chainActive.Tip()->nHeight + 1) - coins->nHeight;
        } else
            return -1;
    }
}

int GetIXConfirmations(uint256 nTXHash)
{
    int sigs = 0;
    std::map<uint256, CTransactionLock>::iterator i = mapTxLocks.find(nTXHash);
    if (i != mapTxLocks.end()) {
        sigs = (*i).second.CountSignatures();
    }
    if (sigs >= INSTANTX_SIGNATURES_REQUIRED) {
        return nSwiftTXDepth;
    }
    return 0;
}

// ppcoin: total coin age spent in transaction, in the unit of coin-days.
// Only those coins meeting minimum age requirement counts. As those
// transactions not in main chain are not currently indexed so we
// might not find out about their coin age. Older transactions are
// guaranteed to be in main chain by sync-checkpoint. This rule is
// introduced to help nodes establish a consistent view of the coin
// age (trust score) of competing branches.
bool GetCoinAge(const CTransaction& tx, const unsigned int nTxTime, uint64_t& nCoinAge)
{
    uint256 bnCentSecond = 0; // coin age in the unit of cent-seconds
    nCoinAge = 0;

    CBlockIndex* pindex = NULL;
    BOOST_FOREACH (const CTxIn& txin, tx.vin) {
        // First try finding the previous transaction in database
        CTransaction txPrev;
        uint256 hashBlockPrev;
        if (!GetTransaction(txin.prevout.hash, txPrev, hashBlockPrev, true)) {
            LogPrintf("GetCoinAge: failed to find vin transaction \n");
            continue; // previous transaction not in main chain
        }

        BlockMap::iterator it = mapBlockIndex.find(hashBlockPrev);
        if (it != mapBlockIndex.end())
            pindex = it->second;
        else {
            LogPrintf("GetCoinAge() failed to find block index \n");
            continue;
        }

        // Read block header
        CBlockHeader prevblock = pindex->GetBlockHeader();

        if (prevblock.nTime + nStakeMinAge > nTxTime)
            continue; // only count coins meeting min age requirement

        if (nTxTime < prevblock.nTime) {
            LogPrintf("GetCoinAge: Timestamp Violation: txtime less than txPrev.nTime");
            return false; // Transaction timestamp violation
        }

        int64_t nValueIn = txPrev.vout[txin.prevout.n].nValue;
        bnCentSecond += uint256(nValueIn) * (nTxTime - prevblock.nTime);
    }

    uint256 bnCoinDay = bnCentSecond / COIN / (24 * 60 * 60);
    LogPrintf("coin age bnCoinDay=%s\n", bnCoinDay.GetHex());
    nCoinAge = bnCoinDay.GetCompact();
    return true;
}

bool CheckTransaction(const CTransaction& tx, CValidationState& state)
{
    // Basic checks that don't depend on any context
    if (tx.vin.empty())
        return state.DoS(10, error("CheckTransaction() : vin empty"),
            REJECT_INVALID, "bad-txns-vin-empty");

    if (tx.vout.empty())
        return state.DoS(10, error("CheckTransaction() : vout empty"),
            REJECT_INVALID, "bad-txns-vout-empty");

    // Size limits
    if (::GetSerializeSize(tx, SER_NETWORK, PROTOCOL_VERSION) > MAX_BLOCK_SIZE)
        return state.DoS(100, error("CheckTransaction() : size limits failed"),
            REJECT_INVALID, "bad-txns-oversize");

    // Check for negative or overflow output values
    unsigned i = 0;
    CAmount nValueOut = 0;
<<<<<<< HEAD
    for (const CTxOut& txout : tx.vout) {
=======
    BOOST_FOREACH (const CTxOut& txout, tx.vout) {
>>>>>>> 7d8eb8aa
        if (txout.IsEmpty() && !tx.IsCoinBase() && !tx.IsCoinStake())
            return state.DoS(100, error("CheckTransaction(): txout empty for user transaction"));

        if (txout.nValue < 0)
<<<<<<< HEAD
            return state.DoS(100, error("%s: tx.vout[%d].nValue negative (%s, empty=%s, coinstake=%s)", __func__, i,
                                        txout.ToString(), (txout.IsEmpty()?"yes":"no"), (tx.IsCoinStake()?"yes":"no")),
=======
            return state.DoS(100, error("CheckTransaction() : txout.nValue negative"),
>>>>>>> 7d8eb8aa
                REJECT_INVALID, "bad-txns-vout-negative");
        if (txout.nValue > MAX_MONEY)
            return state.DoS(100, error("CheckTransaction() : txout.nValue too high"),
                REJECT_INVALID, "bad-txns-vout-toolarge");
        nValueOut += txout.nValue;
        if (!MoneyRange(nValueOut))
            return state.DoS(100, error("CheckTransaction() : txout total out of range"),
                REJECT_INVALID, "bad-txns-txouttotal-toolarge");

        i += 1;
    }


    // Check for duplicate inputs
    set<COutPoint> vInOutPoints;
    BOOST_FOREACH (const CTxIn& txin, tx.vin) {
        if (vInOutPoints.count(txin.prevout))
            return state.DoS(100, error("CheckTransaction() : duplicate inputs"),
                REJECT_INVALID, "bad-txns-inputs-duplicate");
        vInOutPoints.insert(txin.prevout);
    }

    if (tx.IsCoinBase()) {
        if (/*tx.vin[0].scriptSig.size() < 2 || */ tx.vin[0].scriptSig.size() > 150)
            return state.DoS(100, error("CheckTransaction() : coinbase script size=%d", tx.vin[0].scriptSig.size()),
                REJECT_INVALID, "bad-cb-length");
    } else {
        BOOST_FOREACH (const CTxIn& txin, tx.vin)
            if (txin.prevout.IsNull())
                return state.DoS(10, error("CheckTransaction() : prevout is null"),
                    REJECT_INVALID, "bad-txns-prevout-null");
    }

    return true;
}

bool CheckFinalTx(const CTransaction& tx, int flags)
{
    AssertLockHeld(cs_main);

    // By convention a negative value for flags indicates that the
    // current network-enforced consensus rules should be used. In
    // a future soft-fork scenario that would mean checking which
    // rules would be enforced for the next block and setting the
    // appropriate flags. At the present time no soft-forks are
    // scheduled, so no flags are set.
    flags = std::max(flags, 0);

    // CheckFinalTx() uses chainActive.Height()+1 to evaluate
    // nLockTime because when IsFinalTx() is called within
    // CBlock::AcceptBlock(), the height of the block *being*
    // evaluated is what is used. Thus if we want to know if a
    // transaction can be part of the *next* block, we need to call
    // IsFinalTx() with one more than chainActive.Height().
    const int nBlockHeight = chainActive.Height() + 1;

    // BIP113 will require that time-locked transactions have nLockTime set to
    // less than the median time of the previous block they're contained in.
    // When the next block is created its previous block will be the current
    // chain tip, so we use that to calculate the median time passed to
    // IsFinalTx() if LOCKTIME_MEDIAN_TIME_PAST is set.
    const int64_t nBlockTime = (flags & LOCKTIME_MEDIAN_TIME_PAST) ? chainActive.Tip()->GetMedianTimePast() : GetAdjustedTime();

    return IsFinalTx(tx, nBlockHeight, nBlockTime);
}

CAmount GetMinRelayFee(const CTransaction& tx, unsigned int nBytes, bool fAllowFree)
{
    {
        LOCK(mempool.cs);
        uint256 hash = tx.GetHash();
        double dPriorityDelta = 0;
        CAmount nFeeDelta = 0;
        mempool.ApplyDeltas(hash, dPriorityDelta, nFeeDelta);
        if (dPriorityDelta > 0 || nFeeDelta > 0)
            return 0;
    }

    CAmount nMinFee = ::minRelayTxFee.GetFee(nBytes);

    if (fAllowFree) {
        // There is a free transaction area in blocks created by most miners,
        // * If we are relaying we allow transactions up to DEFAULT_BLOCK_PRIORITY_SIZE - 1000
        //   to be considered to fall into this category. We don't want to encourage sending
        //   multiple transactions instead of one big transaction to avoid fees.
        if (nBytes < (DEFAULT_BLOCK_PRIORITY_SIZE - 1000))
            nMinFee = 0;
    }

    if (!MoneyRange(nMinFee))
        nMinFee = MAX_MONEY;
    return nMinFee;
}


bool AcceptToMemoryPool(CTxMemPool& pool, CValidationState& state, const CTransaction& tx, bool fLimitFree, bool* pfMissingInputs, bool fRejectInsaneFee, bool ignoreFees)
{
    AssertLockHeld(cs_main);
    if (pfMissingInputs)
        *pfMissingInputs = false;

    if (!CheckTransaction(tx, state))
        return error("AcceptToMemoryPool: : CheckTransaction failed");

    // Coinbase is only valid in a block, not as a loose transaction
    if (tx.IsCoinBase())
        return state.DoS(100, error("AcceptToMemoryPool: : coinbase as individual tx"),
            REJECT_INVALID, "coinbase");

    //Coinstake is also only valid in a block, not as a loose transaction
    if (tx.IsCoinStake())
        return state.DoS(100, error("AcceptToMemoryPool: coinstake as individual tx"),
            REJECT_INVALID, "coinstake");

    // Rather not work on nonstandard transactions (unless -testnet/-regtest)
    string reason;
    if (Params().RequireStandard() && !IsStandardTx(tx, reason))
        return state.DoS(0,
            error("AcceptToMemoryPool : nonstandard transaction: %s", reason),
            REJECT_NONSTANDARD, reason);

    // is it already in the memory pool?
    uint256 hash = tx.GetHash();
    if (pool.exists(hash))
        return false;

    // ----------- swiftTX transaction scanning -----------

    BOOST_FOREACH (const CTxIn& in, tx.vin) {
        if (mapLockedInputs.count(in.prevout)) {
            if (mapLockedInputs[in.prevout] != tx.GetHash()) {
                return state.DoS(0,
                    error("AcceptToMemoryPool : conflicts with existing transaction lock: %s", reason),
                    REJECT_INVALID, "tx-lock-conflict");
            }
        }
    }

    // Check for conflicts with in-memory transactions
    {
        LOCK(pool.cs); // protect pool.mapNextTx
        for (unsigned int i = 0; i < tx.vin.size(); i++) {
            COutPoint outpoint = tx.vin[i].prevout;
            if (pool.mapNextTx.count(outpoint)) {
                // Disable replacement feature for now
                return false;
            }
        }
    }


    {
        CCoinsView dummy;
        CCoinsViewCache view(&dummy);

        CAmount nValueIn = 0;
        {
            LOCK(pool.cs);
            CCoinsViewMemPool viewMemPool(pcoinsTip, pool);
            view.SetBackend(viewMemPool);

            // do we already have it?
            if (view.HaveCoins(hash))
                return false;

            // do all inputs exist?
            // Note that this does not check for the presence of actual outputs (see the next check for that),
            // only helps filling in pfMissingInputs (to determine missing vs spent).
            BOOST_FOREACH (const CTxIn txin, tx.vin) {
                if (!view.HaveCoins(txin.prevout.hash)) {
                    if (pfMissingInputs)
                        *pfMissingInputs = true;
                    return false;
                }
            }

            // are the actual inputs available?
            if (!view.HaveInputs(tx))
                return state.Invalid(error("AcceptToMemoryPool : inputs already spent"),
                    REJECT_DUPLICATE, "bad-txns-inputs-spent");

            // Bring the best block into scope
            view.GetBestBlock();

            nValueIn = view.GetValueIn(tx);

            // we have all inputs cached now, so switch back to dummy, so we don't need to keep lock on mempool
            view.SetBackend(dummy);
        }

        // Check for non-standard pay-to-script-hash in inputs
        if (Params().RequireStandard() && !AreInputsStandard(tx, view))
            return error("AcceptToMemoryPool: : nonstandard transaction input");

        // Check that the transaction doesn't have an excessive number of
        // sigops, making it impossible to mine. Since the coinbase transaction
        // itself can contain sigops MAX_TX_SIGOPS is less than
        // MAX_BLOCK_SIGOPS; we still consider this an invalid rather than
        // merely non-standard transaction.
        unsigned int nSigOps = GetLegacySigOpCount(tx);
        nSigOps += GetP2SHSigOpCount(tx, view);
        if (nSigOps > MAX_TX_SIGOPS)
            return state.DoS(0, error("AcceptToMemoryPool : too many sigops %s, %d > %d", hash.ToString(), nSigOps, MAX_TX_SIGOPS),
                REJECT_NONSTANDARD, "bad-txns-too-many-sigops");

        CAmount nValueOut = tx.GetValueOut();
        CAmount nFees = nValueIn - nValueOut;
        double dPriority = view.GetPriority(tx, chainActive.Height());

        CTxMemPoolEntry entry(tx, nFees, GetTime(), dPriority, chainActive.Height());
        unsigned int nSize = entry.GetTxSize();

        // Don't accept it if it can't get into a block
        // but prioritise dstx and don't check fees for it
        if (!ignoreFees) {
            CAmount txMinFee = GetMinRelayFee(tx, nSize, true);
            if (fLimitFree && nFees < txMinFee)
                return state.DoS(0, error("AcceptToMemoryPool : not enough fees %s, %d < %d",
                                        hash.ToString(), nFees, txMinFee),
                    REJECT_INSUFFICIENTFEE, "insufficient fee");

            // Require that free transactions have sufficient priority to be mined in the next block.
            if (GetBoolArg("-relaypriority", true) && nFees < ::minRelayTxFee.GetFee(nSize) && !AllowFree(view.GetPriority(tx, chainActive.Height() + 1))) {
                return state.DoS(0, false, REJECT_INSUFFICIENTFEE, "insufficient priority");
            }

            // Continuously rate-limit free (really, very-low-fee) transactions
            // This mitigates 'penny-flooding' -- sending thousands of free transactions just to
            // be annoying or make others' transactions take longer to confirm.
            if (fLimitFree && nFees < ::minRelayTxFee.GetFee(nSize)) {
                static CCriticalSection csFreeLimiter;
                static double dFreeCount;
                static int64_t nLastTime;
                int64_t nNow = GetTime();

                LOCK(csFreeLimiter);

                // Use an exponentially decaying ~10-minute window:
                dFreeCount *= pow(1.0 - 1.0 / 600.0, (double)(nNow - nLastTime));
                nLastTime = nNow;
                // -limitfreerelay unit is thousand-bytes-per-minute
                // At default rate it would take over a month to fill 1GB
                if (dFreeCount >= GetArg("-limitfreerelay", 15) * 10 * 1000)
                    return state.DoS(0, error("AcceptToMemoryPool : free transaction rejected by rate limiter"),
                        REJECT_INSUFFICIENTFEE, "rate limited free transaction");
                LogPrint("mempool", "Rate limit dFreeCount: %g => %g\n", dFreeCount, dFreeCount + nSize);
                dFreeCount += nSize;
            }
        }

        if (fRejectInsaneFee && nFees > ::minRelayTxFee.GetFee(nSize) * 10000)
            return error("AcceptToMemoryPool: : insane fees %s, %d > %d",
                hash.ToString(),
                nFees, ::minRelayTxFee.GetFee(nSize) * 10000);

        // Check against previous transactions
        // This is done last to help prevent CPU exhaustion denial-of-service attacks.
        if (!CheckInputs(tx, state, view, true, STANDARD_SCRIPT_VERIFY_FLAGS, true)) {
            return error("AcceptToMemoryPool: : ConnectInputs failed %s", hash.ToString());
        }

        // Check again against just the consensus-critical mandatory script
        // verification flags, in case of bugs in the standard flags that cause
        // transactions to pass as valid when they're actually invalid. For
        // instance the STRICTENC flag was incorrectly allowing certain
        // CHECKSIG NOT scripts to pass, even though they were invalid.
        //
        // There is a similar check in CreateNewBlock() to prevent creating
        // invalid blocks, however allowing such transactions into the mempool
        // can be exploited as a DoS attack.
        if (!CheckInputs(tx, state, view, true, MANDATORY_SCRIPT_VERIFY_FLAGS, true)) {
            return error("AcceptToMemoryPool: : BUG! PLEASE REPORT THIS! ConnectInputs failed against MANDATORY but not STANDARD flags %s", hash.ToString());
        }

        // Store transaction in memory
        pool.addUnchecked(hash, entry);
    }

    SyncWithWallets(tx, NULL);

    return true;
}

bool AcceptableInputs(CTxMemPool& pool, CValidationState& state, const CTransaction& tx, bool fLimitFree, bool* pfMissingInputs, bool fRejectInsaneFee, bool isDSTX)
{
    AssertLockHeld(cs_main);
    if (pfMissingInputs)
        *pfMissingInputs = false;

    if (!CheckTransaction(tx, state))
        return error("AcceptableInputs: : CheckTransaction failed");

    // Coinbase is only valid in a block, not as a loose transaction
    if (tx.IsCoinBase())
        return state.DoS(100, error("AcceptableInputs: : coinbase as individual tx"),
            REJECT_INVALID, "coinbase");

    // Rather not work on nonstandard transactions (unless -testnet/-regtest)
    string reason;
    // for any real tx this will be checked on AcceptToMemoryPool anyway
    //    if (Params().RequireStandard() && !IsStandardTx(tx, reason))
    //        return state.DoS(0,
    //                         error("AcceptableInputs : nonstandard transaction: %s", reason),
    //                         REJECT_NONSTANDARD, reason);

    // is it already in the memory pool?
    uint256 hash = tx.GetHash();
    if (pool.exists(hash))
        return false;

    // ----------- swiftTX transaction scanning -----------

    BOOST_FOREACH (const CTxIn& in, tx.vin) {
        if (mapLockedInputs.count(in.prevout)) {
            if (mapLockedInputs[in.prevout] != tx.GetHash()) {
                return state.DoS(0,
                    error("AcceptableInputs : conflicts with existing transaction lock: %s", reason),
                    REJECT_INVALID, "tx-lock-conflict");
            }
        }
    }

    // Check for conflicts with in-memory transactions
    {
        LOCK(pool.cs); // protect pool.mapNextTx
        for (unsigned int i = 0; i < tx.vin.size(); i++) {
            COutPoint outpoint = tx.vin[i].prevout;
            if (pool.mapNextTx.count(outpoint)) {
                // Disable replacement feature for now
                return false;
            }
        }
    }


    {
        CCoinsView dummy;
        CCoinsViewCache view(&dummy);

        CAmount nValueIn = 0;
        {
            LOCK(pool.cs);
            CCoinsViewMemPool viewMemPool(pcoinsTip, pool);
            view.SetBackend(viewMemPool);

            // do we already have it?
            if (view.HaveCoins(hash))
                return false;

            // do all inputs exist?
            // Note that this does not check for the presence of actual outputs (see the next check for that),
            // only helps filling in pfMissingInputs (to determine missing vs spent).
            BOOST_FOREACH (const CTxIn txin, tx.vin) {
                if (!view.HaveCoins(txin.prevout.hash)) {
                    if (pfMissingInputs)
                        *pfMissingInputs = true;
                    return false;
                }
            }

            // are the actual inputs available?
            if (!view.HaveInputs(tx))
                return state.Invalid(error("AcceptableInputs : inputs already spent"),
                    REJECT_DUPLICATE, "bad-txns-inputs-spent");

            // Bring the best block into scope
            view.GetBestBlock();

            nValueIn = view.GetValueIn(tx);

            // we have all inputs cached now, so switch back to dummy, so we don't need to keep lock on mempool
            view.SetBackend(dummy);
        }

        // Check for non-standard pay-to-script-hash in inputs
        // for any real tx this will be checked on AcceptToMemoryPool anyway
        //        if (Params().RequireStandard() && !AreInputsStandard(tx, view))
        //            return error("AcceptableInputs: : nonstandard transaction input");

        // Check that the transaction doesn't have an excessive number of
        // sigops, making it impossible to mine. Since the coinbase transaction
        // itself can contain sigops MAX_TX_SIGOPS is less than
        // MAX_BLOCK_SIGOPS; we still consider this an invalid rather than
        // merely non-standard transaction.
        unsigned int nSigOps = GetLegacySigOpCount(tx);
        nSigOps += GetP2SHSigOpCount(tx, view);
        if (nSigOps > MAX_TX_SIGOPS)
            return state.DoS(0,
                error("AcceptableInputs : too many sigops %s, %d > %d",
                    hash.ToString(), nSigOps, MAX_TX_SIGOPS),
                REJECT_NONSTANDARD, "bad-txns-too-many-sigops");

        CAmount nValueOut = tx.GetValueOut();
        CAmount nFees = nValueIn - nValueOut;
        double dPriority = view.GetPriority(tx, chainActive.Height());

        CTxMemPoolEntry entry(tx, nFees, GetTime(), dPriority, chainActive.Height());
        unsigned int nSize = entry.GetTxSize();

        // Don't accept it if it can't get into a block
        // but prioritise dstx and don't check fees for it
        if (isDSTX) {
            mempool.PrioritiseTransaction(hash, hash.ToString(), 1000, 0.1 * COIN);
        } else { // same as !ignoreFees for AcceptToMemoryPool
            CAmount txMinFee = GetMinRelayFee(tx, nSize, true);
            if (fLimitFree && nFees < txMinFee)
                return state.DoS(0, error("AcceptableInputs : not enough fees %s, %d < %d",
                                        hash.ToString(), nFees, txMinFee),
                    REJECT_INSUFFICIENTFEE, "insufficient fee");

            // Require that free transactions have sufficient priority to be mined in the next block.
            if (GetBoolArg("-relaypriority", true) && nFees < ::minRelayTxFee.GetFee(nSize) && !AllowFree(view.GetPriority(tx, chainActive.Height() + 1))) {
                return state.DoS(0, false, REJECT_INSUFFICIENTFEE, "insufficient priority");
            }

            // Continuously rate-limit free (really, very-low-fee) transactions
            // This mitigates 'penny-flooding' -- sending thousands of free transactions just to
            // be annoying or make others' transactions take longer to confirm.
            if (fLimitFree && nFees < ::minRelayTxFee.GetFee(nSize)) {
                static CCriticalSection csFreeLimiter;
                static double dFreeCount;
                static int64_t nLastTime;
                int64_t nNow = GetTime();

                LOCK(csFreeLimiter);

                // Use an exponentially decaying ~10-minute window:
                dFreeCount *= pow(1.0 - 1.0 / 600.0, (double)(nNow - nLastTime));
                nLastTime = nNow;
                // -limitfreerelay unit is thousand-bytes-per-minute
                // At default rate it would take over a month to fill 1GB
                if (dFreeCount >= GetArg("-limitfreerelay", 15) * 10 * 1000)
                    return state.DoS(0, error("AcceptableInputs : free transaction rejected by rate limiter"),
                        REJECT_INSUFFICIENTFEE, "rate limited free transaction");
                LogPrint("mempool", "Rate limit dFreeCount: %g => %g\n", dFreeCount, dFreeCount + nSize);
                dFreeCount += nSize;
            }
        }

        if (fRejectInsaneFee && nFees > ::minRelayTxFee.GetFee(nSize) * 10000)
            return error("AcceptableInputs: : insane fees %s, %d > %d",
                hash.ToString(),
                nFees, ::minRelayTxFee.GetFee(nSize) * 10000);

        // Check against previous transactions
        // This is done last to help prevent CPU exhaustion denial-of-service attacks.
        if (!CheckInputs(tx, state, view, false, STANDARD_SCRIPT_VERIFY_FLAGS, true)) {
            return error("AcceptableInputs: : ConnectInputs failed %s", hash.ToString());
        }

        // Check again against just the consensus-critical mandatory script
        // verification flags, in case of bugs in the standard flags that cause
        // transactions to pass as valid when they're actually invalid. For
        // instance the STRICTENC flag was incorrectly allowing certain
        // CHECKSIG NOT scripts to pass, even though they were invalid.
        //
        // There is a similar check in CreateNewBlock() to prevent creating
        // invalid blocks, however allowing such transactions into the mempool
        // can be exploited as a DoS attack.
        // for any real tx this will be checked on AcceptToMemoryPool anyway
        //        if (!CheckInputs(tx, state, view, false, MANDATORY_SCRIPT_VERIFY_FLAGS, true))
        //        {
        //            return error("AcceptableInputs: : BUG! PLEASE REPORT THIS! ConnectInputs failed against MANDATORY but not STANDARD flags %s", hash.ToString());
        //        }

        // Store transaction in memory
        // pool.addUnchecked(hash, entry);
    }

    // SyncWithWallets(tx, NULL);

    return true;
}

/** Return transaction in tx, and if it was found inside a block, its hash is placed in hashBlock */
bool GetTransaction(const uint256& hash, CTransaction& txOut, uint256& hashBlock, bool fAllowSlow)
{
    CBlockIndex* pindexSlow = NULL;
    {
        LOCK(cs_main);
        {
            if (mempool.lookup(hash, txOut)) {
                return true;
            }
        }

        if (fTxIndex) {
            CDiskTxPos postx;
            if (pblocktree->ReadTxIndex(hash, postx)) {
                CAutoFile file(OpenBlockFile(postx, true), SER_DISK, CLIENT_VERSION);
                if (file.IsNull())
                    return error("%s: OpenBlockFile failed", __func__);
                CBlockHeader header;
                try {
                    file >> header;
                    fseek(file.Get(), postx.nTxOffset, SEEK_CUR);
                    file >> txOut;
                } catch (std::exception& e) {
                    return error("%s : Deserialize or I/O error - %s", __func__, e.what());
                }
                hashBlock = header.GetHash();
                if (txOut.GetHash() != hash)
                    return error("%s : txid mismatch", __func__);
                return true;
            }
        }

        if (fAllowSlow) { // use coin database to locate block that contains transaction, and scan it
            int nHeight = -1;
            {
                CCoinsViewCache& view = *pcoinsTip;
                const CCoins* coins = view.AccessCoins(hash);
                if (coins)
                    nHeight = coins->nHeight;
            }
            if (nHeight > 0)
                pindexSlow = chainActive[nHeight];
        }
    }

    if (pindexSlow) {
        CBlock block;
        if (ReadBlockFromDisk(block, pindexSlow)) {
            BOOST_FOREACH (const CTransaction& tx, block.vtx) {
                if (tx.GetHash() == hash) {
                    txOut = tx;
                    hashBlock = pindexSlow->GetBlockHash();
                    return true;
                }
            }
        }
    }

    return false;
}


//////////////////////////////////////////////////////////////////////////////
//
// CBlock and CBlockIndex
//

bool WriteBlockToDisk(CBlock& block, CDiskBlockPos& pos)
{
    // Open history file to append
    CAutoFile fileout(OpenBlockFile(pos), SER_DISK, CLIENT_VERSION);
    if (fileout.IsNull())
        return error("WriteBlockToDisk : OpenBlockFile failed");

    // Write index header
    unsigned int nSize = fileout.GetSerializeSize(block);
    fileout << FLATDATA(Params().MessageStart()) << nSize;

    // Write block
    long fileOutPos = ftell(fileout.Get());
    if (fileOutPos < 0)
        return error("WriteBlockToDisk : ftell failed");

    pos.nPos = (unsigned int)fileOutPos;
    fileout << block;

    return true;
}

bool ReadBlockFromDisk(CBlock& block, const CDiskBlockPos& pos)
{
    block.SetNull();

    // Open history file to read
    CAutoFile filein(OpenBlockFile(pos, true), SER_DISK, CLIENT_VERSION);
    if (filein.IsNull())
        return error("ReadBlockFromDisk : OpenBlockFile failed");

    // Read block
    try {
        filein >> block;
    } catch (std::exception& e) {
        return error("%s : Deserialize or I/O error - %s", __func__, e.what());
    }

    // Check the header
    if (block.IsProofOfWork()) {
        if (!CheckProofOfWork(block.GetHash(), block.nBits))
            return error("ReadBlockFromDisk : Errors in block header");
    } else {
        // TODO: CheckProofOfStake(block, ...)
    }

    return true;
}

bool ReadBlockFromDisk(CBlock& block, const CBlockIndex* pindex)
{
    if (!ReadBlockFromDisk(block, pindex->GetBlockPos()))
        return false;
    if (block.GetHash() != pindex->GetBlockHash()) {
        LogPrintf("%s : block=%s index=%s\n", __func__, block.GetHash().GetHex(), pindex->GetBlockHash().GetHex());
        return error("ReadBlockFromDisk(CBlock&, CBlockIndex*) : GetHash() doesn't match index");
    }
    return true;
}


double ConvertBitsToDouble(unsigned int nBits)
{
    int nShift = (nBits >> 24) & 0xff;

    double dDiff =
        (double)0x0000ffff / (double)(nBits & 0x00ffffff);

    while (nShift < 29) {
        dDiff *= 256.0;
        nShift++;
    }
    while (nShift > 29) {
        dDiff /= 256.0;
        nShift--;
    }

    return dDiff;
}

uint256 GetProofOfStakeLimit(int nHeight)
{
    if (IsProtocolV2(nHeight))
        return bnProofOfStakeLimitV2;
    else
        return bnProofOfStakeLimit;
}

CAmount GetProofOfWorkReward(int64_t nFees, int nHeight)
{
    if (Params().NetworkID() == CBaseChainParams::TESTNET) {
        if (nHeight < 200) return 250000 * COIN;
    }

    CAmount nSubsidy = 1 * COIN;
    if (nHeight < 1) {
        nSubsidy = 1 * COIN;
    } else if (nHeight == 1) {
        nSubsidy = 3000000 * COIN;
    } else if (nHeight < 500) {
        nSubsidy = 1 * COIN;
    } else if (nHeight == 501) {
        nSubsidy = 1000 * COIN;
    } else if (nHeight < 1000000) {
        nSubsidy = 10 * COIN;
    } else if (nHeight < 1001000) {
        nSubsidy = 30 * COIN;
    } else if (nHeight < 5000000) {
        nSubsidy = 10 * COIN;
    } else if (nHeight < 6000000) {
        nSubsidy = 10 * COIN;
    } else {
        nSubsidy = 1 * COIN;
    }

    if (nHeight < LAST_HEIGHT_FEE_BLOCK) {
        nFees = nHeight;
    }
    return nSubsidy + nFees;
}

CAmount GetProofOfStakeReward(int64_t nCoinAge, int64_t nFees, int nHeight)
{
    CAmount nSubsidy = STATIC_POS_REWARD;

    // First 100,000 blocks double stake for masternode ready
    if (nHeight < 100000) {
        nSubsidy = 2 * COIN;
    } else {
        nSubsidy = 1 * COIN;
    }

    return nSubsidy + nFees;
}

CAmount GetMasternodePayment(int nHeight, int64_t blockValue, int nMasternodeCount)
{
    int64_t ret = blockValue * 0.4; //40% for masternodes

    return ret;
}

bool IsInitialBlockDownload()
{
    LOCK(cs_main);
    if (fImporting || fReindex || chainActive.Height() < Checkpoints::GetTotalBlocksEstimate())
        return true;
    static bool lockIBDState = false;
    if (lockIBDState)
        return false;
    bool state = (chainActive.Height() < chainActive.Tip()->nHeight - 24 * 6 ||
                  chainActive.Tip()->GetBlockTime() < GetTime() - 8 * 60 * 60); // ~144 blocks behind -> 2 x fork detection time
    if (!state)
        lockIBDState = true;
    return state;
}

bool fLargeWorkForkFound = false;
bool fLargeWorkInvalidChainFound = false;
CBlockIndex *pindexBestForkTip = NULL, *pindexBestForkBase = NULL;

void CheckForkWarningConditions()
{
    AssertLockHeld(cs_main);
    // Before we get past initial download, we cannot reliably alert about forks
    // (we assume we don't get stuck on a fork before the last checkpoint)
    if (IsInitialBlockDownload())
        return;

    // If our best fork is no longer within 72 blocks (+/- 3 hours if no one mines it)
    // of our head, drop it
    if (pindexBestForkTip && chainActive.Height() - pindexBestForkTip->nHeight >= 72)
        pindexBestForkTip = NULL;

    if (pindexBestForkTip || (pindexBestInvalid && pindexBestInvalid->nChainWork > chainActive.Tip()->nChainWork + (GetBlockProof(*chainActive.Tip()) * 6))) {
        if (!fLargeWorkForkFound && pindexBestForkBase) {
            if (pindexBestForkBase->phashBlock) {
                std::string warning = std::string("'Warning: Large-work fork detected, forking after block ") +
                                      pindexBestForkBase->phashBlock->ToString() + std::string("'");
                CAlert::Notify(warning, true);
            }
        }
        if (pindexBestForkTip && pindexBestForkBase) {
            if (pindexBestForkBase->phashBlock) {
                LogPrintf("CheckForkWarningConditions: Warning: Large valid fork found\n  forking the chain at height %d (%s)\n  lasting to height %d (%s).\nChain state database corruption likely.\n",
                    pindexBestForkBase->nHeight, pindexBestForkBase->phashBlock->ToString(),
                    pindexBestForkTip->nHeight, pindexBestForkTip->phashBlock->ToString());
                fLargeWorkForkFound = true;
            }
        } else {
            LogPrintf("CheckForkWarningConditions: Warning: Found invalid chain at least ~6 blocks longer than our best chain.\nChain state database corruption likely.\n");
            fLargeWorkInvalidChainFound = true;
        }
    } else {
        fLargeWorkForkFound = false;
        fLargeWorkInvalidChainFound = false;
    }
}

void CheckForkWarningConditionsOnNewFork(CBlockIndex* pindexNewForkTip)
{
    AssertLockHeld(cs_main);
    // If we are on a fork that is sufficiently large, set a warning flag
    CBlockIndex* pfork = pindexNewForkTip;
    CBlockIndex* plonger = chainActive.Tip();
    while (pfork && pfork != plonger) {
        while (plonger && plonger->nHeight > pfork->nHeight)
            plonger = plonger->pprev;
        if (pfork == plonger)
            break;
        pfork = pfork->pprev;
    }

    // We define a condition which we should warn the user about as a fork of at least 7 blocks
    // who's tip is within 72 blocks (+/- 3 hours if no one mines it) of ours
    // or a chain that is entirely longer than ours and invalid (note that this should be detected by both)
    // We use 7 blocks rather arbitrarily as it represents just under 10% of sustained network
    // hash rate operating on the fork.
    // We define it this way because it allows us to only store the highest fork tip (+ base) which meets
    // the 7-block condition and from this always have the most-likely-to-cause-warning fork
    if (pfork && (!pindexBestForkTip || (pindexBestForkTip && pindexNewForkTip->nHeight > pindexBestForkTip->nHeight)) &&
        pindexNewForkTip->nChainWork - pfork->nChainWork > (GetBlockProof(*pfork) * 7) &&
        chainActive.Height() - pindexNewForkTip->nHeight < 72) {
        pindexBestForkTip = pindexNewForkTip;
        pindexBestForkBase = pfork;
    }

    CheckForkWarningConditions();
}

// Requires cs_main.
void Misbehaving(NodeId pnode, int howmuch)
{
    if (howmuch == 0)
        return;

    CNodeState* state = State(pnode);
    if (state == NULL)
        return;

    state->nMisbehavior += howmuch;
    int banscore = GetArg("-banscore", 100);
    if (state->nMisbehavior >= banscore && state->nMisbehavior - howmuch < banscore) {
        LogPrintf("Misbehaving: %s (%d -> %d) BAN THRESHOLD EXCEEDED\n", state->name, state->nMisbehavior - howmuch, state->nMisbehavior);
        state->fShouldBan = true;
    } else
        LogPrintf("Misbehaving: %s (%d -> %d)\n", state->name, state->nMisbehavior - howmuch, state->nMisbehavior);
}

void static InvalidChainFound(CBlockIndex* pindexNew)
{
    if (!pindexBestInvalid || pindexNew->nChainWork > pindexBestInvalid->nChainWork)
        pindexBestInvalid = pindexNew;

    LogPrintf("InvalidChainFound: invalid block=%s  height=%d  log2_work=%.8g  date=%s\n",
        pindexNew->GetBlockHash().ToString(), pindexNew->nHeight,
        log(pindexNew->nChainWork.getdouble()) / log(2.0), DateTimeStrFormat("%Y-%m-%d %H:%M:%S",
                                                               pindexNew->GetBlockTime()));
    LogPrintf("InvalidChainFound:  current best=%s  height=%d  log2_work=%.8g  date=%s\n",
        chainActive.Tip()->GetBlockHash().ToString(), chainActive.Height(), log(chainActive.Tip()->nChainWork.getdouble()) / log(2.0),
        DateTimeStrFormat("%Y-%m-%d %H:%M:%S", chainActive.Tip()->GetBlockTime()));
    CheckForkWarningConditions();
}

void static InvalidBlockFound(CBlockIndex* pindex, const CValidationState& state)
{
    int nDoS = 0;
    if (state.IsInvalid(nDoS)) {
        std::map<uint256, NodeId>::iterator it = mapBlockSource.find(pindex->GetBlockHash());
        if (it != mapBlockSource.end() && State(it->second)) {
            CBlockReject reject = {state.GetRejectCode(), state.GetRejectReason().substr(0, MAX_REJECT_MESSAGE_LENGTH), pindex->GetBlockHash()};
            State(it->second)->rejects.push_back(reject);
            if (nDoS > 0)
                Misbehaving(it->second, nDoS);
        }
    }
    if (!state.CorruptionPossible()) {
        pindex->nStatus |= BLOCK_FAILED_VALID;
        setDirtyBlockIndex.insert(pindex);
        setBlockIndexCandidates.erase(pindex);
        InvalidChainFound(pindex);
    }
}

void UpdateCoins(const CTransaction& tx, CValidationState& state, CCoinsViewCache& inputs, CTxUndo& txundo, int nHeight)
{
    // mark inputs spent
    if (!tx.IsCoinBase()) {
        txundo.vprevout.reserve(tx.vin.size());
        BOOST_FOREACH (const CTxIn& txin, tx.vin) {
            txundo.vprevout.push_back(CTxInUndo());
            bool ret = inputs.ModifyCoins(txin.prevout.hash)->Spend(txin.prevout, txundo.vprevout.back());
            assert(ret);
        }
    }

    // add outputs
    inputs.ModifyCoins(tx.GetHash())->FromTx(tx, nHeight);
}

bool CScriptCheck::operator()()
{
    const CScript& scriptSig = ptxTo->vin[nIn].scriptSig;
    if (!VerifyScript(scriptSig, scriptPubKey, nFlags, CachingTransactionSignatureChecker(ptxTo, nIn, cacheStore), &error)) {
        return ::error("CScriptCheck(): %s:%d VerifySignature failed: %s", ptxTo->GetHash().ToString(), nIn, ScriptErrorString(error));
    }
    return true;
}

bool CheckInputs(const CTransaction& tx, CValidationState& state, const CCoinsViewCache& inputs, bool fScriptChecks, unsigned int flags, bool cacheStore, std::vector<CScriptCheck>* pvChecks)
{
    if (!tx.IsCoinBase()) {
        if (pvChecks)
            pvChecks->reserve(tx.vin.size());

        // This doesn't trigger the DoS code on purpose; if it did, it would make it easier
        // for an attacker to attempt to split the network.
        if (!inputs.HaveInputs(tx))
            return state.Invalid(error("CheckInputs() : %s inputs unavailable", tx.GetHash().ToString()));

        // While checking, GetBestBlock() refers to the parent block.
        // This is also true for mempool checks.
        CBlockIndex* pindexPrev = mapBlockIndex.find(inputs.GetBestBlock())->second;
        int nSpendHeight = pindexPrev->nHeight + 1;
        CAmount nValueIn = 0;
        CAmount nFees = 0;
        for (unsigned int i = 0; i < tx.vin.size(); i++) {
            const COutPoint& prevout = tx.vin[i].prevout;
            const CCoins* coins = inputs.AccessCoins(prevout.hash);
            assert(coins);

            // If prev is coinbase, check that it's matured
            if (coins->IsCoinBase() || coins->IsCoinStake()) {
                if (nSpendHeight - coins->nHeight < Params().COINBASE_MATURITY())
                    return state.Invalid(
                        error("CheckInputs() : tried to spend coinbase at depth %d, coinstake=%d", nSpendHeight - coins->nHeight, coins->IsCoinStake()),
                        REJECT_INVALID, "bad-txns-premature-spend-of-coinbase");
            }

            // Check for negative or overflow input values
            nValueIn += coins->vout[prevout.n].nValue;
            if (!MoneyRange(coins->vout[prevout.n].nValue) || !MoneyRange(nValueIn))
                return state.DoS(100, error("CheckInputs() : txin values out of range"),
                    REJECT_INVALID, "bad-txns-inputvalues-outofrange");
        }

        if (!tx.IsCoinStake()) {
            if (nValueIn < tx.GetValueOut())
                return state.DoS(100, error("CheckInputs() : %s value in (%s) < value out (%s)",
                                          tx.GetHash().ToString(), FormatMoney(nValueIn), FormatMoney(tx.GetValueOut())),
                    REJECT_INVALID, "bad-txns-in-belowout");

            // Tally transaction fees
            CAmount nTxFee = nValueIn - tx.GetValueOut();
            if (nTxFee < 0)
                return state.DoS(100, error("CheckInputs() : %s nTxFee < 0", tx.GetHash().ToString()),
                    REJECT_INVALID, "bad-txns-fee-negative");
            nFees += nTxFee;
            if (!MoneyRange(nFees))
                return state.DoS(100, error("CheckInputs() : nFees out of range"),
                    REJECT_INVALID, "bad-txns-fee-outofrange");
        }
        // The first loop above does all the inexpensive checks.
        // Only if ALL inputs pass do we perform expensive ECDSA signature checks.
        // Helps prevent CPU exhaustion attacks.

        // Skip ECDSA signature verification when connecting blocks
        // before the last block chain checkpoint. This is safe because block merkle hashes are
        // still computed and checked, and any change will be caught at the next checkpoint.
        if (fScriptChecks) {
            for (unsigned int i = 0; i < tx.vin.size(); i++) {
                const COutPoint& prevout = tx.vin[i].prevout;
                const CCoins* coins = inputs.AccessCoins(prevout.hash);
                assert(coins);

                // Verify signature
                CScriptCheck check(*coins, tx, i, flags, cacheStore);
                if (pvChecks) {
                    pvChecks->push_back(CScriptCheck());
                    check.swap(pvChecks->back());
                } else if (!check()) {
                    if (flags & STANDARD_NOT_MANDATORY_VERIFY_FLAGS) {
                        // Check whether the failure was caused by a
                        // non-mandatory script verification check, such as
                        // non-standard DER encodings or non-null dummy
                        // arguments; if so, don't trigger DoS protection to
                        // avoid splitting the network between upgraded and
                        // non-upgraded nodes.
                        CScriptCheck check(*coins, tx, i,
                            flags & ~STANDARD_NOT_MANDATORY_VERIFY_FLAGS, cacheStore);
                        if (check())
                            return state.Invalid(false, REJECT_NONSTANDARD, strprintf("non-mandatory-script-verify-flag (%s)", ScriptErrorString(check.GetScriptError())));
                    }
                    // Failures of other flags indicate a transaction that is
                    // invalid in new blocks, e.g. a invalid P2SH. We DoS ban
                    // such nodes as they are not following the protocol. That
                    // said during an upgrade careful thought should be taken
                    // as to the correct behavior - we may want to continue
                    // peering with non-upgraded nodes even after a soft-fork
                    // super-majority vote has passed.
                    return state.DoS(100, false, REJECT_INVALID, strprintf("mandatory-script-verify-flag-failed (%s)", ScriptErrorString(check.GetScriptError())));
                }
            }
        }
    }

    return true;
}

bool DisconnectBlock(CBlock& block, CValidationState& state, CBlockIndex* pindex, CCoinsViewCache& view, bool* pfClean)
{
    assert(pindex->GetBlockHash() == view.GetBestBlock());

    if (pfClean)
        *pfClean = false;

    bool fClean = true;

    CBlockUndo blockUndo;
    CDiskBlockPos pos = pindex->GetUndoPos();
    if (pos.IsNull())
        return error("DisconnectBlock() : no undo data available");
    if (!blockUndo.ReadFromDisk(pos, pindex->pprev->GetBlockHash()))
        return error("DisconnectBlock() : failure reading undo data");

    if (blockUndo.vtxundo.size() + 1 != block.vtx.size())
        return error("DisconnectBlock() : block and undo data inconsistent");

    // undo transactions in reverse order
    for (int i = block.vtx.size() - 1; i >= 0; i--) {
        const CTransaction& tx = block.vtx[i];
        uint256 hash = tx.GetHash();

        // Check that all outputs are available and match the outputs in the block itself
        // exactly. Note that transactions with only provably unspendable outputs won't
        // have outputs available even in the block itself, so we handle that case
        // specially with outsEmpty.
        {
            CCoins outsEmpty;
            CCoinsModifier outs = view.ModifyCoins(hash);
            outs->ClearUnspendable();

            CCoins outsBlock(tx, pindex->nHeight);
            // The CCoins serialization does not serialize negative numbers.
            // No network rules currently depend on the version here, so an inconsistency is harmless
            // but it must be corrected before txout nversion ever influences a network rule.
            if (outsBlock.nVersion < 0)
                outs->nVersion = outsBlock.nVersion;
            if (*outs != outsBlock)
                fClean = fClean && error("DisconnectBlock() : added transaction mismatch? database corrupted");

            // remove outputs
            outs->Clear();
        }

        // restore inputs
        if (i > 0) { // not coinbases
            const CTxUndo& txundo = blockUndo.vtxundo[i - 1];
            if (txundo.vprevout.size() != tx.vin.size())
                return error("DisconnectBlock() : transaction and undo data inconsistent - txundo.vprevout.siz=%d tx.vin.siz=%d", txundo.vprevout.size(), tx.vin.size());
            for (unsigned int j = tx.vin.size(); j-- > 0;) {
                const COutPoint& out = tx.vin[j].prevout;
                const CTxInUndo& undo = txundo.vprevout[j];
                CCoinsModifier coins = view.ModifyCoins(out.hash);
                if (undo.nHeight != 0) {
                    // undo data contains height: this is the last output of the prevout tx being spent
                    if (!coins->IsPruned())
                        fClean = fClean && error("DisconnectBlock() : undo data overwriting existing transaction");
                    coins->Clear();
                    coins->fCoinBase = undo.fCoinBase;
                    coins->nHeight = undo.nHeight;
                    coins->nVersion = undo.nVersion;
                } else {
                    if (coins->IsPruned())
                        fClean = fClean && error("DisconnectBlock() : undo data adding output to missing transaction");
                }
                if (coins->IsAvailable(out.n))
                    fClean = fClean && error("DisconnectBlock() : undo data overwriting existing output");
                if (coins->vout.size() < out.n + 1)
                    coins->vout.resize(out.n + 1);
                coins->vout[out.n] = undo.txout;
            }
        }
    }

    // move best block pointer to prevout block
    view.SetBestBlock(pindex->pprev->GetBlockHash());

    if (pfClean) {
        *pfClean = fClean;
        return true;
    } else {
        return fClean;
    }
}

void static FlushBlockFile(bool fFinalize = false)
{
    LOCK(cs_LastBlockFile);

    CDiskBlockPos posOld(nLastBlockFile, 0);

    FILE* fileOld = OpenBlockFile(posOld);
    if (fileOld) {
        if (fFinalize)
            TruncateFile(fileOld, vinfoBlockFile[nLastBlockFile].nSize);
        FileCommit(fileOld);
        fclose(fileOld);
    }

    fileOld = OpenUndoFile(posOld);
    if (fileOld) {
        if (fFinalize)
            TruncateFile(fileOld, vinfoBlockFile[nLastBlockFile].nUndoSize);
        FileCommit(fileOld);
        fclose(fileOld);
    }
}

bool FindUndoPos(CValidationState& state, int nFile, CDiskBlockPos& pos, unsigned int nAddSize);

static CCheckQueue<CScriptCheck> scriptcheckqueue(128);

void ThreadScriptCheck()
{
    RenameThread("lux-scriptch");
    scriptcheckqueue.Thread();
}

static bool IsBlockValueValid(const CBlock& block, int64_t nExpectedValue)
{
    CBlockIndex* pindexPrev = chainActive.Tip();
    if (pindexPrev == NULL) return true;

    int nHeight = 0;
    if (pindexPrev->GetBlockHash() == block.hashPrevBlock) {
        nHeight = pindexPrev->nHeight + 1;
    } else { //out of order
        BlockMap::iterator mi = mapBlockIndex.find(block.hashPrevBlock);
        if (mi != mapBlockIndex.end() && (*mi).second)
            nHeight = (*mi).second->nHeight + 1;
    }

    if (nHeight == 0) {
        LogPrintf("%s: WARNING: Couldn't find previous block", __func__);
    }

    return block.vtx[0].GetValueOut() <= nExpectedValue;
}

static int64_t nTimeVerify = 0;
static int64_t nTimeConnect = 0;
static int64_t nTimeIndex = 0;
static int64_t nTimeCallbacks = 0;
static int64_t nTimeTotal = 0;

bool ConnectBlock(const CBlock& block, CValidationState& state, CBlockIndex* pindex, CCoinsViewCache& view, bool fJustCheck)
{
    AssertLockHeld(cs_main);

    // Check it again in case a previous version let a bad block in
    if (!CheckBlock(block, state, !fJustCheck, !fJustCheck))
        return false;

    // verify that the view's current state corresponds to the previous block
    uint256 hashPrevBlock = pindex->pprev == NULL ? uint256(0) : pindex->pprev->GetBlockHash();
    if (hashPrevBlock != view.GetBestBlock())
        LogPrintf("%s: hashPrev=%s view=%s\n", __func__, hashPrevBlock.GetHex(), view.GetBestBlock().GetHex());

    assert(hashPrevBlock == view.GetBestBlock());

    // Special case for the genesis block, skipping connection of its transactions
    // (its coinbase is unspendable)
    if (block.GetHash() == Params().HashGenesisBlock()) {
        view.SetBestBlock(pindex->GetBlockHash());
        return true;
    }

//    if (pindex->nHeight <= Params().LAST_POW_BLOCK() && block.IsProofOfStake())
//        return state.DoS(100, error("%s: PoS period not active", __func__),
//            REJECT_INVALID, "PoS-early");

    if (pindex->nHeight > Params().LAST_POW_BLOCK() && block.IsProofOfWork())
        return state.DoS(100, error("%s: PoW period ended", __func__),
            REJECT_INVALID, "PoW-ended");

    bool fScriptChecks = pindex->nHeight >= Checkpoints::GetTotalBlocksEstimate();

    // Do not allow blocks that contain transactions which 'overwrite' older transactions,
    // unless those are already completely spent.
    // If such overwrites are allowed, coinbases and transactions depending upon those
    // can be duplicated to remove the ability to spend the first instance -- even after
    // being sent to another address.
    // See BIP30 and http://r6.ca/blog/20120206T005236Z.html for more information.
    // This logic is not necessary for memory pool transactions, as AcceptToMemoryPool
    // already refuses previously-known transaction ids entirely.
    // This rule was originally applied all blocks whose timestamp was after March 15, 2012, 0:00 UTC.
    // Now that the whole chain is irreversibly beyond that time it is applied to all blocks except the
    // two in the chain that violate it. This prevents exploiting the issue against nodes in their
    // initial block download.
    bool fEnforceBIP30 = (!pindex->phashBlock) || // Enforce on CreateNewBlock invocations which don't have a hash.
                         !((pindex->nHeight == 91842 && pindex->GetBlockHash() == uint256("0x00000000000a4d0a398161ffc163c503763b1f4360639393e0e4c8e300e0caec")) ||
                             (pindex->nHeight == 91880 && pindex->GetBlockHash() == uint256("0x00000000000743f190a18c5577a3c2d2a1f610ae9601ac046a38084ccb7cd721")));
    if (fEnforceBIP30) {
        BOOST_FOREACH (const CTransaction& tx, block.vtx) {
            const CCoins* coins = view.AccessCoins(tx.GetHash());
            if (coins && !coins->IsPruned())
                return state.DoS(100, error("%s: tried to overwrite transaction", __func__),
                    REJECT_INVALID, "bad-txns-BIP30");
        }
    }

    // BIP16 didn't become active until Apr 1 2012
    int64_t nBIP16SwitchTime = 1333238400;
    bool fStrictPayToScriptHash = (pindex->GetBlockTime() >= nBIP16SwitchTime);

    unsigned int flags = fStrictPayToScriptHash ? SCRIPT_VERIFY_P2SH : SCRIPT_VERIFY_NONE;

    // Start enforcing the DERSIG (BIP66) rules, for block.nVersion=3 blocks, when 75% of the network has upgraded:
    if (block.nVersion >= 3 && CBlockIndex::IsSuperMajority(3, pindex->pprev, Params().EnforceBlockUpgradeMajority())) {
        flags |= SCRIPT_VERIFY_DERSIG;
    }

    CBlockUndo blockundo;

    CCheckQueueControl<CScriptCheck> control(fScriptChecks && nScriptCheckThreads ? &scriptcheckqueue : NULL);

    int64_t nTimeStart = GetTimeMicros();
    CAmount nFees = 0;
    int nInputs = 0;
    unsigned int nSigOps = 0;
    CDiskTxPos pos(pindex->GetBlockPos(), GetSizeOfCompactSize(block.vtx.size()));
    std::vector<std::pair<uint256, CDiskTxPos> > vPos;
    vPos.reserve(block.vtx.size());
    blockundo.vtxundo.reserve(block.vtx.size() - 1);
    int64_t nValueOut = 0;
    int64_t nValueIn = 0;
    int64_t nStakeReward = 0;
    for (unsigned int i = 0; i < block.vtx.size(); i++) {
        const CTransaction& tx = block.vtx[i];

        nInputs += tx.vin.size();
        nSigOps += GetLegacySigOpCount(tx);
        if (nSigOps > MAX_BLOCK_SIGOPS)
            return state.DoS(100, error("%s: too many sigops", __func__),
                REJECT_INVALID, "bad-blk-sigops");

        if (tx.IsCoinBase()) {
            nValueOut += tx.GetValueOut();
        } else {
            if (!view.HaveInputs(tx))
                return state.DoS(100, error("%s: inputs missing/spent", __func__),
                    REJECT_INVALID, "bad-txns-inputs-missingorspent");

            if (fStrictPayToScriptHash) {
                // Add in sigops done by pay-to-script-hash inputs;
                // this is to prevent a "rogue miner" from creating
                // an incredibly-expensive-to-validate block.
                nSigOps += GetP2SHSigOpCount(tx, view);
                if (nSigOps > MAX_BLOCK_SIGOPS)
                    return state.DoS(100, error("%s: too many sigops", __func__),
                        REJECT_INVALID, "bad-blk-sigops");
            }

            nValueIn += view.GetValueIn(tx);
            if (!tx.IsCoinStake())
                nFees += view.GetValueIn(tx) - tx.GetValueOut();
            if (tx.IsCoinStake())
                nStakeReward = view.GetValueIn(tx) - tx.GetValueOut();

            std::vector<CScriptCheck> vChecks;
            if (!CheckInputs(tx, state, view, fScriptChecks, flags, false, nScriptCheckThreads ? &vChecks : NULL))
                return false;
            control.Add(vChecks);
        }

        CTxUndo undoDummy;
        if (i > 0) {
            blockundo.vtxundo.push_back(CTxUndo());
        }
        UpdateCoins(tx, state, view, i == 0 ? undoDummy : blockundo.vtxundo.back(), pindex->nHeight);

        vPos.push_back(std::make_pair(tx.GetHash(), pos));
        pos.nTxOffset += ::GetSerializeSize(tx, SER_DISK, CLIENT_VERSION);
    }

    // ppcoin: track money supply and mint amount info
    pindex->nMint = nValueOut - nValueIn + nFees;
    pindex->nMoneySupply = (pindex->pprev ? pindex->pprev->nMoneySupply : 0) + nValueOut - nValueIn;

    if (!pblocktree->WriteBlockIndex(CDiskBlockIndex(pindex)))
        return error("%s: WriteBlockIndex for pindex failed", __func__);

    int64_t nTime1 = GetTimeMicros();
    nTimeConnect += nTime1 - nTimeStart;
    LogPrint("bench", "      - Connect %u transactions: %.2fms (%.3fms/tx, %.3fms/txin) [%.2fs]\n", (unsigned)block.vtx.size(), 0.001 * (nTime1 - nTimeStart), 0.001 * (nTime1 - nTimeStart) / block.vtx.size(), nInputs <= 1 ? 0 : 0.001 * (nTime1 - nTimeStart) / (nInputs - 1), nTimeConnect * 0.000001);

    if (block.IsProofOfWork()) {
        auto nReward = GetProofOfWorkReward(nFees, pindex->nHeight/*pindex->pprev->nHeight*/);
        if (!IsInitialBlockDownload() && !IsBlockValueValid(block, nReward)) {
            return state.DoS(100, error("%s: reward pays too much (actual=%d vs limit=%d) (nHeight=%d, nFees=%d)", __func__,
                                        block.vtx[0].GetValueOut(), nReward, pindex->nHeight, nFees),
                             REJECT_INVALID, "bad-cb-amount");
        }
    }

    if (block.IsProofOfStake()) {
        uint64_t nCoinAge;
        const CTransaction &tx = block.vtx[1];
        if (!GetCoinAge(tx, tx.nTime, nCoinAge))
            return error("%s: %s unable to get coin age for coinstake", __func__, tx.GetHash().GetHex());

        int64_t nCalculatedStakeReward = GetProofOfStakeReward(pindex->nHeight, nCoinAge, nFees);
        if (nStakeReward > nCalculatedStakeReward)
            return error("%s: coinstake pays too much(actual=%d vs calculated=%d)", __func__, nStakeReward, nCalculatedStakeReward);
    }

    if (!control.Wait())
        return state.DoS(100, false);
    
    int64_t nTime2 = GetTimeMicros();
    nTimeVerify += nTime2 - nTimeStart;
    LogPrint("bench", "    - Verify %u txins: %.2fms (%.3fms/txin) [%.2fs]\n", nInputs - 1, 0.001 * (nTime2 - nTimeStart), nInputs <= 1 ? 0 : 0.001 * (nTime2 - nTimeStart) / (nInputs - 1), nTimeVerify * 0.000001);

    if (fJustCheck)
        return true;

    // Write undo information to disk
    if (pindex->GetUndoPos().IsNull() || !pindex->IsValid(BLOCK_VALID_SCRIPTS)) {
        if (pindex->GetUndoPos().IsNull()) {
            CDiskBlockPos pos;
            if (!FindUndoPos(state, pindex->nFile, pos, ::GetSerializeSize(blockundo, SER_DISK, CLIENT_VERSION) + 40))
                return error("%s: FindUndoPos failed", __func__);
            if (!blockundo.WriteToDisk(pos, pindex->pprev->GetBlockHash()))
                return state.Abort("Failed to write undo data");

            // update nUndoPos in block index
            pindex->nUndoPos = pos.nPos;
            pindex->nStatus |= BLOCK_HAVE_UNDO;
        }

        pindex->RaiseValidity(BLOCK_VALID_SCRIPTS);
        setDirtyBlockIndex.insert(pindex);
    }

    if (fTxIndex)
        if (!pblocktree->WriteTxIndex(vPos))
            return state.Abort("Failed to write transaction index");

    // add this block to the view's block chain
    view.SetBestBlock(pindex->GetBlockHash());

    int64_t nTime3 = GetTimeMicros();
    nTimeIndex += nTime3 - nTime2;
    LogPrint("bench", "    - Index writing: %.2fms [%.2fs]\n", 0.001 * (nTime3 - nTime2), nTimeIndex * 0.000001);

    // Watch for changes to the previous coinbase transaction.
    static uint256 hashPrevBestCoinBase;
    g_signals.UpdatedTransaction(hashPrevBestCoinBase);
    hashPrevBestCoinBase = block.vtx[0].GetHash();

    int64_t nTime4 = GetTimeMicros();
    nTimeCallbacks += nTime4 - nTime3;
    LogPrint("bench", "    - Callbacks: %.2fms [%.2fs]\n", 0.001 * (nTime4 - nTime3), nTimeCallbacks * 0.000001);

    return true;
}

enum FlushStateMode {
    FLUSH_STATE_IF_NEEDED,
    FLUSH_STATE_PERIODIC,
    FLUSH_STATE_ALWAYS
};

/**
 * Update the on-disk chain state.
 * The caches and indexes are flushed if either they're too large, forceWrite is set, or
 * fast is not set and it's been a while since the last write.
 */
static bool FlushStateToDisk(CValidationState& state, FlushStateMode mode)
{
    LOCK(cs_main);
    static int64_t nLastWrite = 0;
    try {
        if ((mode == FLUSH_STATE_ALWAYS) ||
            ((mode == FLUSH_STATE_PERIODIC || mode == FLUSH_STATE_IF_NEEDED) && pcoinsTip->GetCacheSize() > nCoinCacheSize) ||
            (mode == FLUSH_STATE_PERIODIC && GetTimeMicros() > nLastWrite + DATABASE_WRITE_INTERVAL * 1000000)) {
            // Typical CCoins structures on disk are around 100 bytes in size.
            // Pushing a new one to the database can cause it to be written
            // twice (once in the log, and once in the tables). This is already
            // an overestimation, as most will delete an existing entry or
            // overwrite one. Still, use a conservative safety factor of 2.
            if (!CheckDiskSpace(100 * 2 * 2 * pcoinsTip->GetCacheSize()))
                return state.Error("out of disk space");
            // First make sure all block and undo data is flushed to disk.
            FlushBlockFile();
            // Then update all block file information (which may refer to block and undo files).
            bool fileschanged = false;
            for (set<int>::iterator it = setDirtyFileInfo.begin(); it != setDirtyFileInfo.end();) {
                if (!pblocktree->WriteBlockFileInfo(*it, vinfoBlockFile[*it])) {
                    return state.Abort("Failed to write to block index");
                }
                fileschanged = true;
                setDirtyFileInfo.erase(it++);
            }
            if (fileschanged && !pblocktree->WriteLastBlockFile(nLastBlockFile)) {
                return state.Abort("Failed to write to block index");
            }
            for (set<CBlockIndex*>::iterator it = setDirtyBlockIndex.begin(); it != setDirtyBlockIndex.end();) {
                if (!pblocktree->WriteBlockIndex(CDiskBlockIndex(*it))) {
                    return state.Abort("Failed to write to block index");
                }
                setDirtyBlockIndex.erase(it++);
            }
            pblocktree->Sync();
            // Finally flush the chainstate (which may refer to block index entries).
            if (!pcoinsTip->Flush())
                return state.Abort("Failed to write to coin database");
            // Update best block in wallet (so we can detect restored wallets).
            if (mode != FLUSH_STATE_IF_NEEDED) {
                g_signals.SetBestChain(chainActive.GetLocator());
            }
            nLastWrite = GetTimeMicros();
        }
    } catch (const std::runtime_error& e) {
        return state.Abort(std::string("System error while flushing: ") + e.what());
    }
    return true;
}

void FlushStateToDisk()
{
    CValidationState state;
    FlushStateToDisk(state, FLUSH_STATE_ALWAYS);
}

/** Update chainActive and related internal data structures. */
void static UpdateTip(CBlockIndex* pindexNew)
{
    chainActive.SetTip(pindexNew);

    // New best block
    nTimeBestReceived = GetTime();
    mempool.AddTransactionsUpdated(1);

    LogPrintf("UpdateTip: new best=%s  height=%d  log2_work=%.8g  tx=%lu  date=%s progress=%f  cache=%u\n",
        chainActive.Tip()->GetBlockHash().ToString(), chainActive.Height(), log(chainActive.Tip()->nChainWork.getdouble()) / log(2.0), (unsigned long)chainActive.Tip()->nChainTx,
        DateTimeStrFormat("%Y-%m-%d %H:%M:%S", chainActive.Tip()->GetBlockTime()),
        Checkpoints::GuessVerificationProgress(chainActive.Tip()), (unsigned int)pcoinsTip->GetCacheSize());

    cvBlockChange.notify_all();

    // Check the version of the last 100 blocks to see if we need to upgrade:
    static bool fWarned = false;
    if (!IsInitialBlockDownload() && !fWarned) {
        int nUpgraded = 0;
        const CBlockIndex* pindex = chainActive.Tip();
        for (int i = 0; i < 100 && pindex != NULL; i++) {
            if (pindex->nVersion > CBlock::CURRENT_VERSION)
                ++nUpgraded;
            pindex = pindex->pprev;
        }
        if (nUpgraded > 0)
            LogPrintf("SetBestChain: %d of last 100 blocks above version %d\n", nUpgraded, (int)CBlock::CURRENT_VERSION);
        if (nUpgraded > 100 / 2) {
            // strMiscWarning is read by GetWarnings(), called by Qt and the JSON-RPC code to warn the user:
            strMiscWarning = _("Warning: This version is obsolete, upgrade required!");
            CAlert::Notify(strMiscWarning, true);
            fWarned = true;
        }
    }
}

/** Disconnect chainActive's tip. */
bool static DisconnectTip(CValidationState& state)
{
    CBlockIndex* pindexDelete = chainActive.Tip();
    assert(pindexDelete);
    mempool.check(pcoinsTip);
    // Read block from disk.
    CBlock block;
    if (!ReadBlockFromDisk(block, pindexDelete))
        return state.Abort("Failed to read block");
    // Apply the block atomically to the chain state.
    int64_t nStart = GetTimeMicros();
    {
        CCoinsViewCache view(pcoinsTip);
        if (!DisconnectBlock(block, state, pindexDelete, view))
            return error("DisconnectTip() : DisconnectBlock %s failed", pindexDelete->GetBlockHash().ToString());
        assert(view.Flush());
    }
    LogPrint("bench", "- Disconnect block: %.2fms\n", (GetTimeMicros() - nStart) * 0.001);
    // Write the chain state to disk, if necessary.
    if (!FlushStateToDisk(state, FLUSH_STATE_ALWAYS))
        return false;
    // Resurrect mempool transactions from the disconnected block.
    BOOST_FOREACH (const CTransaction& tx, block.vtx) {
        // ignore validation errors in resurrected transactions
        list<CTransaction> removed;
        CValidationState stateDummy;
        if (tx.IsCoinBase() || tx.IsCoinStake() || !AcceptToMemoryPool(mempool, stateDummy, tx, false, NULL))
            mempool.remove(tx, removed, true);
    }
    mempool.removeCoinbaseSpends(pcoinsTip, pindexDelete->nHeight);
    mempool.check(pcoinsTip);
    // Update chainActive and related variables.
    UpdateTip(pindexDelete->pprev);
    // Let wallets know transactions went from 1-confirmed to
    // 0-confirmed or conflicted:
    BOOST_FOREACH (const CTransaction& tx, block.vtx) {
        SyncWithWallets(tx, NULL);
    }
    return true;
}

static int64_t nTimeReadFromDisk = 0;
static int64_t nTimeConnectTotal = 0;
static int64_t nTimeFlush = 0;
static int64_t nTimeChainState = 0;
static int64_t nTimePostConnect = 0;

/**
 * Connect a new block to chainActive. pblock is either NULL or a pointer to a CBlock
 * corresponding to pindexNew, to bypass loading it again from disk.
 */
bool static ConnectTip(CValidationState& state, CBlockIndex* pindexNew, CBlock* pblock)
{
    assert(pindexNew->pprev == chainActive.Tip());
    mempool.check(pcoinsTip);
    CCoinsViewCache view(pcoinsTip);

    // Read block from disk.
    int64_t nTime1 = GetTimeMicros();
    CBlock block;
    if (!pblock) {
        if (!ReadBlockFromDisk(block, pindexNew))
            return state.Abort("Failed to read block");
        pblock = &block;
    }
    // Apply the block atomically to the chain state.
    int64_t nTime2 = GetTimeMicros();
    nTimeReadFromDisk += nTime2 - nTime1;
    int64_t nTime3;
    LogPrint("bench", "  - Load block from disk: %.2fms [%.2fs]\n", (nTime2 - nTime1) * 0.001, nTimeReadFromDisk * 0.000001);
    {
        CInv inv(MSG_BLOCK, pindexNew->GetBlockHash());
        bool rv = ConnectBlock(*pblock, state, pindexNew, view);
        g_signals.BlockChecked(*pblock, state);
        if (!rv) {
            if (state.IsInvalid())
                InvalidBlockFound(pindexNew, state);
            return error("ConnectTip() : ConnectBlock %s failed", pindexNew->GetBlockHash().ToString());
        }
        mapBlockSource.erase(inv.hash);
        nTime3 = GetTimeMicros();
        nTimeConnectTotal += nTime3 - nTime2;
        LogPrint("bench", "  - Connect total: %.2fms [%.2fs]\n", (nTime3 - nTime2) * 0.001, nTimeConnectTotal * 0.000001);
        assert(view.Flush());
    }
    int64_t nTime4 = GetTimeMicros();
    nTimeFlush += nTime4 - nTime3;
    LogPrint("bench", "  - Flush: %.2fms [%.2fs]\n", (nTime4 - nTime3) * 0.001, nTimeFlush * 0.000001);

    // Write the chain state to disk, if necessary. Always write to disk if this is the first of a new file.
    FlushStateMode flushMode = FLUSH_STATE_IF_NEEDED;
    if (pindexNew->pprev && (pindexNew->GetBlockPos().nFile != pindexNew->pprev->GetBlockPos().nFile))
        flushMode = FLUSH_STATE_ALWAYS;
    if (!FlushStateToDisk(state, flushMode))
        return false;
    int64_t nTime5 = GetTimeMicros();
    nTimeChainState += nTime5 - nTime4;
    LogPrint("bench", "  - Writing chainstate: %.2fms [%.2fs]\n", (nTime5 - nTime4) * 0.001, nTimeChainState * 0.000001);

    // Remove conflicting transactions from the mempool.
    list<CTransaction> txConflicted;
    mempool.removeForBlock(pblock->vtx, pindexNew->nHeight, txConflicted);
    mempool.check(pcoinsTip);
    // Update chainActive & related variables.
    UpdateTip(pindexNew);
    // Tell wallet about transactions that went from mempool
    // to conflicted:
    BOOST_FOREACH (const CTransaction& tx, txConflicted) {
        SyncWithWallets(tx, NULL);
    }
    // ... and about transactions that got confirmed:
    BOOST_FOREACH (const CTransaction& tx, pblock->vtx) {
        SyncWithWallets(tx, pblock);
    }

    int64_t nTime6 = GetTimeMicros();
    nTimePostConnect += nTime6 - nTime5;
    nTimeTotal += nTime6 - nTime1;
    LogPrint("bench", "  - Connect postprocess: %.2fms [%.2fs]\n", (nTime6 - nTime5) * 0.001, nTimePostConnect * 0.000001);
    LogPrint("bench", "- Connect block: %.2fms [%.2fs]\n", (nTime6 - nTime1) * 0.001, nTimeTotal * 0.000001);
    return true;
}

bool DisconnectBlocksAndReprocess(int blocks)
{
    LOCK(cs_main);

    CValidationState state;

    LogPrintf("DisconnectBlocksAndReprocess: Got command to replay %d blocks\n", blocks);
    for (int i = 0; i <= blocks; i++)
        DisconnectTip(state);

    return true;
}

/*
    DisconnectBlockAndInputs

    Remove conflicting blocks for successful SwiftTX transaction locks
    This should be very rare (Probably will never happen)
*/
// ***TODO*** clean up here
bool DisconnectBlockAndInputs(CValidationState& state, CTransaction txLock)
{
    // All modifications to the coin state will be done in this cache.
    // Only when all have succeeded, we push it to pcoinsTip.
    //    CCoinsViewCache view(*pcoinsTip, true);

    CBlockIndex* BlockReading = chainActive.Tip();
    CBlockIndex* pindexNew = NULL;

    bool foundConflictingTx = false;

    //remove anything conflicting in the memory pool
    list<CTransaction> txConflicted;
    mempool.removeConflicts(txLock, txConflicted);


    // List of what to disconnect (typically nothing)
    vector<CBlockIndex*> vDisconnect;

    for (unsigned int i = 1; BlockReading && BlockReading->nHeight > 0 && !foundConflictingTx && i < 6; i++) {
        vDisconnect.push_back(BlockReading);
        pindexNew = BlockReading->pprev; //new best block

        CBlock block;
        if (!ReadBlockFromDisk(block, BlockReading))
            return state.Abort(_("Failed to read block"));

        // Queue memory transactions to resurrect.
        // We only do this for blocks after the last checkpoint (reorganisation before that
        // point should only happen with -reindex/-loadblock, or a misbehaving peer.
        BOOST_FOREACH (const CTransaction& tx, block.vtx) {
            if (!tx.IsCoinBase()) {
                BOOST_FOREACH (const CTxIn& in1, txLock.vin) {
                    BOOST_FOREACH (const CTxIn& in2, tx.vin) {
                        if (in1.prevout == in2.prevout) foundConflictingTx = true;
                    }
                }
            }
        }

        if (BlockReading->pprev == NULL) {
            assert(BlockReading);
            break;
        }
        BlockReading = BlockReading->pprev;
    }

    if (!foundConflictingTx) {
        LogPrintf("DisconnectBlockAndInputs: Can't find a conflicting transaction to inputs\n");
        return false;
    }

    if (vDisconnect.size() > 0) {
        LogPrintf("REORGANIZE: Disconnect Conflicting Blocks %lli blocks; %s..\n", vDisconnect.size(), pindexNew->GetBlockHash().ToString());
        BOOST_FOREACH (CBlockIndex* pindex, vDisconnect) {
            LogPrintf(" -- disconnect %s\n", pindex->GetBlockHash().ToString());
            DisconnectTip(state);
        }
    }

    return true;
}


/**
 * Return the tip of the chain with the most work in it, that isn't
 * known to be invalid (it's however far from certain to be valid).
 */
static CBlockIndex* FindMostWorkChain()
{
    do {
        CBlockIndex* pindexNew = NULL;

        // Find the best candidate header.
        {
            std::set<CBlockIndex*, CBlockIndexWorkComparator>::reverse_iterator it = setBlockIndexCandidates.rbegin();
            if (it == setBlockIndexCandidates.rend())
                return NULL;
            pindexNew = *it;
        }

        // Check whether all blocks on the path between the currently active chain and the candidate are valid.
        // Just going until the active chain is an optimization, as we know all blocks in it are valid already.
        CBlockIndex* pindexTest = pindexNew;
        bool fInvalidAncestor = false;
        while (pindexTest && !chainActive.Contains(pindexTest)) {
            assert(pindexTest->nChainTx || pindexTest->nHeight == 0);

            // Pruned nodes may have entries in setBlockIndexCandidates for
            // which block files have been deleted.  Remove those as candidates
            // for the most work chain if we come across them; we can't switch
            // to a chain unless we have all the non-active-chain parent blocks.
            bool fFailedChain = pindexTest->nStatus & BLOCK_FAILED_MASK;
            bool fMissingData = !(pindexTest->nStatus & BLOCK_HAVE_DATA);
            if (fFailedChain || fMissingData) {
                // Candidate chain is not usable (either invalid or missing data)
                if (fFailedChain && (pindexBestInvalid == NULL || pindexNew->nChainWork > pindexBestInvalid->nChainWork))
                    pindexBestInvalid = pindexNew;
                CBlockIndex* pindexFailed = pindexNew;
                // Remove the entire chain from the set.
                while (pindexTest != pindexFailed) {
                    if (fFailedChain) {
                        pindexFailed->nStatus |= BLOCK_FAILED_CHILD;
                    } else if (fMissingData) {
                        // If we're missing data, then add back to mapBlocksUnlinked,
                        // so that if the block arrives in the future we can try adding
                        // to setBlockIndexCandidates again.
                        mapBlocksUnlinked.insert(std::make_pair(pindexFailed->pprev, pindexFailed));
                    }
                    setBlockIndexCandidates.erase(pindexFailed);
                    pindexFailed = pindexFailed->pprev;
                }
                setBlockIndexCandidates.erase(pindexTest);
                fInvalidAncestor = true;
                break;
            }
            pindexTest = pindexTest->pprev;
        }
        if (!fInvalidAncestor)
            return pindexNew;
    } while (true);
}

/** Delete all entries in setBlockIndexCandidates that are worse than the current tip. */
static void PruneBlockIndexCandidates()
{
    // Note that we can't delete the current block itself, as we may need to return to it later in case a
    // reorganization to a better block fails.
    std::set<CBlockIndex*, CBlockIndexWorkComparator>::iterator it = setBlockIndexCandidates.begin();
    while (it != setBlockIndexCandidates.end() && setBlockIndexCandidates.value_comp()(*it, chainActive.Tip())) {
        setBlockIndexCandidates.erase(it++);
    }
    // Either the current tip or a successor of it we're working towards is left in setBlockIndexCandidates.
    assert(!setBlockIndexCandidates.empty());
}

/**
 * Try to make some progress towards making pindexMostWork the active block.
 * pblock is either NULL or a pointer to a CBlock corresponding to pindexMostWork.
 */
static bool ActivateBestChainStep(CValidationState& state, CBlockIndex* pindexMostWork, CBlock* pblock)
{
    AssertLockHeld(cs_main);
    bool fInvalidFound = false;
    const CBlockIndex* pindexOldTip = chainActive.Tip();
    const CBlockIndex* pindexFork = chainActive.FindFork(pindexMostWork);

    // Disconnect active blocks which are no longer in the best chain.
    while (chainActive.Tip() && chainActive.Tip() != pindexFork) {
        if (!DisconnectTip(state))
            return false;
    }

    // Build list of new blocks to connect.
    std::vector<CBlockIndex*> vpindexToConnect;
    bool fContinue = true;
    int nHeight = pindexFork ? pindexFork->nHeight : -1;
    while (fContinue && nHeight != pindexMostWork->nHeight) {
        // Don't iterate the entire list of potential improvements toward the best tip, as we likely only need
        // a few blocks along the way.
        int nTargetHeight = std::min(nHeight + 32, pindexMostWork->nHeight);
        vpindexToConnect.clear();
        vpindexToConnect.reserve(nTargetHeight - nHeight);
        CBlockIndex* pindexIter = pindexMostWork->GetAncestor(nTargetHeight);
        while (pindexIter && pindexIter->nHeight != nHeight) {
            vpindexToConnect.push_back(pindexIter);
            pindexIter = pindexIter->pprev;
        }
        nHeight = nTargetHeight;

        // Connect new blocks.
        BOOST_REVERSE_FOREACH (CBlockIndex* pindexConnect, vpindexToConnect) {
            if (!ConnectTip(state, pindexConnect, pindexConnect == pindexMostWork ? pblock : NULL)) {
                if (state.IsInvalid()) {
                    // The block violates a consensus rule.
                    if (!state.CorruptionPossible())
                        InvalidChainFound(vpindexToConnect.back());
                    state = CValidationState();
                    fInvalidFound = true;
                    fContinue = false;
                    break;
                } else {
                    // A system error occurred (disk space, database error, ...).
                    return false;
                }
            } else {
                PruneBlockIndexCandidates();
                if (!pindexOldTip || chainActive.Tip()->nChainWork > pindexOldTip->nChainWork) {
                    // We're in a better position than we were. Return temporarily to release the lock.
                    fContinue = false;
                    break;
                }
            }
        }
    }

    // Callbacks/notifications for a new best chain.
    if (fInvalidFound)
        CheckForkWarningConditionsOnNewFork(vpindexToConnect.back());
    else
        CheckForkWarningConditions();

    return true;
}

/**
 * Make the best chain active, in multiple steps. The result is either failure
 * or an activated best chain. pblock is either NULL or a pointer to a block
 * that is already loaded (to avoid loading it again from disk).
 */
bool ActivateBestChain(CValidationState& state, CBlock* pblock)
{
    CBlockIndex* pindexNewTip = NULL;
    CBlockIndex* pindexMostWork = NULL;
    do {
        boost::this_thread::interruption_point();

        bool fInitialDownload;
        while (true) {
            TRY_LOCK(cs_main, lockMain);
            if (!lockMain) {
                MilliSleep(50);
                continue;
            }

            pindexMostWork = FindMostWorkChain();

            // Whether we have anything to do at all.
            if (pindexMostWork == NULL || pindexMostWork == chainActive.Tip())
                return true;

            if (!ActivateBestChainStep(state, pindexMostWork, pblock && pblock->GetHash() == pindexMostWork->GetBlockHash() ? pblock : NULL))
                return false;

            pindexNewTip = chainActive.Tip();
            fInitialDownload = IsInitialBlockDownload();
            break;
        }
        // When we reach this point, we switched to a new tip (stored in pindexNewTip).

        // Notifications/callbacks that can run without cs_main
        if (!fInitialDownload) {
            uint256 hashNewTip = pindexNewTip->GetBlockHash();
            // Relay inventory, but don't relay old inventory during initial block download.
            int nBlockEstimate = Checkpoints::GetTotalBlocksEstimate();
            {
                LOCK(cs_vNodes);
                BOOST_FOREACH (CNode* pnode, vNodes)
                    if (chainActive.Height() > (pnode->nStartingHeight != -1 ? pnode->nStartingHeight - 2000 : nBlockEstimate))
                        pnode->PushInventory(CInv(MSG_BLOCK, hashNewTip));
            }
            // Notify external listeners about the new tip.
            uiInterface.NotifyBlockTip(hashNewTip);
        }
    } while (pindexMostWork != chainActive.Tip());

    CheckBlockIndex();

    // Write changes periodically to disk, after relay.
    if (!FlushStateToDisk(state, FLUSH_STATE_PERIODIC)) {
        return false;
    }

    return true;
}

bool InvalidateBlock(CValidationState& state, CBlockIndex* pindex)
{
    AssertLockHeld(cs_main);

    // Mark the block itself as invalid.
    pindex->nStatus |= BLOCK_FAILED_VALID;
    setDirtyBlockIndex.insert(pindex);
    setBlockIndexCandidates.erase(pindex);

    while (chainActive.Contains(pindex)) {
        CBlockIndex* pindexWalk = chainActive.Tip();
        pindexWalk->nStatus |= BLOCK_FAILED_CHILD;
        setDirtyBlockIndex.insert(pindexWalk);
        setBlockIndexCandidates.erase(pindexWalk);
        // ActivateBestChain considers blocks already in chainActive
        // unconditionally valid already, so force disconnect away from it.
        if (!DisconnectTip(state)) {
            return false;
        }
    }

    // The resulting new best tip may not be in setBlockIndexCandidates anymore, so
    // add them again.
    BlockMap::iterator it = mapBlockIndex.begin();
    while (it != mapBlockIndex.end()) {
        if (it->second->IsValid(BLOCK_VALID_TRANSACTIONS) && it->second->nChainTx && !setBlockIndexCandidates.value_comp()(it->second, chainActive.Tip())) {
            setBlockIndexCandidates.insert(it->second);
        }
        it++;
    }

    InvalidChainFound(pindex);
    return true;
}

bool ReconsiderBlock(CValidationState& state, CBlockIndex* pindex)
{
    AssertLockHeld(cs_main);

    int nHeight = pindex->nHeight;

    // Remove the invalidity flag from this block and all its descendants.
    BlockMap::iterator it = mapBlockIndex.begin();
    while (it != mapBlockIndex.end()) {
        if (!it->second->IsValid() && it->second->GetAncestor(nHeight) == pindex) {
            it->second->nStatus &= ~BLOCK_FAILED_MASK;
            setDirtyBlockIndex.insert(it->second);
            if (it->second->IsValid(BLOCK_VALID_TRANSACTIONS) && it->second->nChainTx && setBlockIndexCandidates.value_comp()(chainActive.Tip(), it->second)) {
                setBlockIndexCandidates.insert(it->second);
            }
            if (it->second == pindexBestInvalid) {
                // Reset invalid block marker if it was pointing to one of those.
                pindexBestInvalid = NULL;
            }
        }
        it++;
    }

    // Remove the invalidity flag from all ancestors too.
    while (pindex != NULL) {
        if (pindex->nStatus & BLOCK_FAILED_MASK) {
            pindex->nStatus &= ~BLOCK_FAILED_MASK;
            setDirtyBlockIndex.insert(pindex);
        }
        pindex = pindex->pprev;
    }
    return true;
}

CBlockIndex* AddToBlockIndex(const CBlock& block)
{
    // Check for duplicate
    uint256 hash = block.GetHash();
    BlockMap::iterator it = mapBlockIndex.find(hash);
    if (it != mapBlockIndex.end())
        return it->second;

    // Construct new block index object
    CBlockIndex* pindexNew = new CBlockIndex(block);
    assert(pindexNew);

    // We assign the sequence id to blocks only when the full data is available,
    // to avoid miners withholding blocks but broadcasting headers, to get a
    // competitive advantage.
    pindexNew->nSequenceId = 0;
    BlockMap::iterator mi = mapBlockIndex.emplace(hash, pindexNew).first;

    //mark as PoS seen
    if (pindexNew->IsProofOfStake())
        setStakeSeen.insert(make_pair(pindexNew->prevoutStake, pindexNew->nStakeTime));

    pindexNew->phashBlock = &((*mi).first);
    BlockMap::iterator miPrev = mapBlockIndex.find(block.hashPrevBlock);
    if (miPrev != mapBlockIndex.end()) {
        pindexNew->pprev = (*miPrev).second;
        pindexNew->nHeight = pindexNew->pprev->nHeight + 1;
        pindexNew->BuildSkip();

        //update previous block pointer
        pindexNew->pprev->pnext = pindexNew;

        // ppcoin: compute chain trust score
        pindexNew->bnChainTrust = (pindexNew->pprev ? pindexNew->pprev->bnChainTrust : 0) + pindexNew->GetBlockTrust();

        // ppcoin: compute stake entropy bit for stake modifier
        if (!pindexNew->SetStakeEntropyBit(pindexNew->GetStakeEntropyBit()))
            LogPrintf("%s: SetStakeEntropyBit() failed \n", __func__);

        // ppcoin: record proof-of-stake hash value
        if (pindexNew->IsProofOfStake()) {
            if (mapProofOfStake.count(hash)) {
                pindexNew->hashProofOfStake = mapProofOfStake[hash];
            } else {
                LogPrintf("%s: zero stake (%s)\n", __func__, hash.GetHex());
            }
        }

        // ppcoin: compute stake modifier
        uint64_t nStakeModifier = 0;
        bool fGeneratedStakeModifier = false;
        if (!ComputeNextStakeModifier(pindexNew->pprev, nStakeModifier, fGeneratedStakeModifier))
            LogPrintf("%s: ComputeNextStakeModifier() failed \n", __func__);

        pindexNew->SetStakeModifier(nStakeModifier, fGeneratedStakeModifier);
        pindexNew->nStakeModifierChecksum = GetStakeModifierChecksum(pindexNew);
        if (!CheckStakeModifierCheckpoints(pindexNew->nHeight, pindexNew->nStakeModifierChecksum))
            LogPrintf("%s: Rejected by stake modifier checkpoint height=%d, modifier=%s \n", __func__, pindexNew->nHeight, boost::lexical_cast<std::string>(nStakeModifier));

        DEBUG_DUMP_STAKING_INFO_AddToBlockIndex();
    }
    pindexNew->nChainWork = (pindexNew->pprev ? pindexNew->pprev->nChainWork : 0) + GetBlockProof(*pindexNew);
    pindexNew->RaiseValidity(BLOCK_VALID_TREE);

    //update previous block pointer
    if (pindexNew->nHeight)
        pindexNew->pprev->pnext = pindexNew;

    setDirtyBlockIndex.insert(pindexNew);

    return pindexNew;
}

/** Mark a block as having its data received and checked (up to BLOCK_VALID_TRANSACTIONS). */
bool ReceivedBlockTransactions(const CBlock& block, CValidationState& state, CBlockIndex* pindexNew, const CDiskBlockPos& pos)
{
    if (block.IsProofOfStake())
        pindexNew->SetProofOfStake();
    pindexNew->nTx = block.vtx.size();
    pindexNew->nChainTx = 0;
    pindexNew->nFile = pos.nFile;
    pindexNew->nDataPos = pos.nPos;
    pindexNew->nUndoPos = 0;
    pindexNew->nStatus |= BLOCK_HAVE_DATA;
    pindexNew->RaiseValidity(BLOCK_VALID_TRANSACTIONS);
    setDirtyBlockIndex.insert(pindexNew);

    if (pindexNew->pprev == NULL || pindexNew->pprev->nChainTx) {
        // If pindexNew is the genesis block or all parents are BLOCK_VALID_TRANSACTIONS.
        deque<CBlockIndex*> queue;
        queue.push_back(pindexNew);

        // Recursively process any descendant blocks that now may be eligible to be connected.
        while (!queue.empty()) {
            CBlockIndex* pindex = queue.front();
            queue.pop_front();
            pindex->nChainTx = (pindex->pprev ? pindex->pprev->nChainTx : 0) + pindex->nTx;
            {
                LOCK(cs_nBlockSequenceId);
                pindex->nSequenceId = nBlockSequenceId++;
            }
            if (chainActive.Tip() == NULL || !setBlockIndexCandidates.value_comp()(pindex, chainActive.Tip())) {
                setBlockIndexCandidates.insert(pindex);
            }
            std::pair<std::multimap<CBlockIndex*, CBlockIndex*>::iterator, std::multimap<CBlockIndex*, CBlockIndex*>::iterator> range = mapBlocksUnlinked.equal_range(pindex);
            while (range.first != range.second) {
                std::multimap<CBlockIndex*, CBlockIndex*>::iterator it = range.first;
                queue.push_back(it->second);
                range.first++;
                mapBlocksUnlinked.erase(it);
            }
        }
    } else {
        if (pindexNew->pprev && pindexNew->pprev->IsValid(BLOCK_VALID_TREE)) {
            mapBlocksUnlinked.insert(std::make_pair(pindexNew->pprev, pindexNew));
        }
    }

    return true;
}

bool FindBlockPos(CValidationState& state, CDiskBlockPos& pos, unsigned int nAddSize, unsigned int nHeight, uint64_t nTime, bool fKnown = false)
{
    LOCK(cs_LastBlockFile);

    unsigned int nFile = fKnown ? pos.nFile : nLastBlockFile;
    if (vinfoBlockFile.size() <= nFile) {
        vinfoBlockFile.resize(nFile + 1);
    }

    if (!fKnown) {
        while (vinfoBlockFile[nFile].nSize + nAddSize >= MAX_BLOCKFILE_SIZE) {
            LogPrintf("Leaving block file %i: %s\n", nFile, vinfoBlockFile[nFile].ToString());
            FlushBlockFile(true);
            nFile++;
            if (vinfoBlockFile.size() <= nFile) {
                vinfoBlockFile.resize(nFile + 1);
            }
        }
        pos.nFile = nFile;
        pos.nPos = vinfoBlockFile[nFile].nSize;
    }

    nLastBlockFile = nFile;
    vinfoBlockFile[nFile].AddBlock(nHeight, nTime);
    if (fKnown)
        vinfoBlockFile[nFile].nSize = std::max(pos.nPos + nAddSize, vinfoBlockFile[nFile].nSize);
    else
        vinfoBlockFile[nFile].nSize += nAddSize;

    if (!fKnown) {
        unsigned int nOldChunks = (pos.nPos + BLOCKFILE_CHUNK_SIZE - 1) / BLOCKFILE_CHUNK_SIZE;
        unsigned int nNewChunks = (vinfoBlockFile[nFile].nSize + BLOCKFILE_CHUNK_SIZE - 1) / BLOCKFILE_CHUNK_SIZE;
        if (nNewChunks > nOldChunks) {
            if (CheckDiskSpace(nNewChunks * BLOCKFILE_CHUNK_SIZE - pos.nPos)) {
                FILE* file = OpenBlockFile(pos);
                if (file) {
                    LogPrintf("Pre-allocating up to position 0x%x in blk%05u.dat\n", nNewChunks * BLOCKFILE_CHUNK_SIZE, pos.nFile);
                    AllocateFileRange(file, pos.nPos, nNewChunks * BLOCKFILE_CHUNK_SIZE - pos.nPos);
                    fclose(file);
                }
            } else
                return state.Error("out of disk space");
        }
    }

    setDirtyFileInfo.insert(nFile);
    return true;
}

bool FindUndoPos(CValidationState& state, int nFile, CDiskBlockPos& pos, unsigned int nAddSize)
{
    pos.nFile = nFile;

    LOCK(cs_LastBlockFile);

    unsigned int nNewSize;
    pos.nPos = vinfoBlockFile[nFile].nUndoSize;
    nNewSize = vinfoBlockFile[nFile].nUndoSize += nAddSize;
    setDirtyFileInfo.insert(nFile);

    unsigned int nOldChunks = (pos.nPos + UNDOFILE_CHUNK_SIZE - 1) / UNDOFILE_CHUNK_SIZE;
    unsigned int nNewChunks = (nNewSize + UNDOFILE_CHUNK_SIZE - 1) / UNDOFILE_CHUNK_SIZE;
    if (nNewChunks > nOldChunks) {
        if (CheckDiskSpace(nNewChunks * UNDOFILE_CHUNK_SIZE - pos.nPos)) {
            FILE* file = OpenUndoFile(pos);
            if (file) {
                LogPrintf("Pre-allocating up to position 0x%x in rev%05u.dat\n", nNewChunks * UNDOFILE_CHUNK_SIZE, pos.nFile);
                AllocateFileRange(file, pos.nPos, nNewChunks * UNDOFILE_CHUNK_SIZE - pos.nPos);
                fclose(file);
            }
        } else
            return state.Error("out of disk space");
    }

    return true;
}

bool CheckBlockHeader(const CBlockHeader& block, CValidationState& state, bool fCheckPOW)
{
    // Check proof of work matches claimed amount
    if (fCheckPOW && !CheckProofOfWork(block.GetHash(), block.nBits))
        return state.DoS(50, error("%s: proof of work failed", __func__),
            REJECT_INVALID, "high-hash");
    return true;
}

bool CheckBlock(const CBlock& block, CValidationState& state, bool fCheckPOW, bool fCheckMerkleRoot, bool fCheckSig)
{
    const char * const s = block.IsProofOfStake() ? "pos" : "pow";

    // These are checks that are independent of context.

    // Check that the header is valid (particularly PoW). This is mostly
    // redundant with the call in AcceptBlockHeader.
    if (fCheckPOW && !CheckBlockHeader(block, state, fCheckPOW && block.IsProofOfWork()))
        return state.DoS(100, error("%s: invalid (%s) block header", __func__, s),
            REJECT_INVALID, "bad-header", true);

    // 3 minute future drift for PoS
    auto const nBlockTimeLimit = GetAdjustedTime() + (block.IsProofOfStake() ? 180 : 7200);

    LogPrint("debug", "%s: block=%s (%s) %d %d\n", __func__, block.GetHash().GetHex(), s, 
             block.GetBlockTime(), nBlockTimeLimit);

    // Check block time, reject far future blocks.
    if (block.GetBlockTime() > nBlockTimeLimit)
        return state.Invalid(error("%s: block timestamp too far in the future", __func__),
            REJECT_INVALID, "time-too-new");

    // Check the merkle root.
    if (fCheckMerkleRoot) {
        bool mutated;
        uint256 hashMerkleRoot2 = block.BuildMerkleTree(&mutated);
        if (block.hashMerkleRoot != hashMerkleRoot2)
            return state.DoS(100, error("%s: invalid merkle root", __func__),
                REJECT_INVALID, "bad-txnmrklroot", true);

        // Check for merkle tree malleability (CVE-2012-2459): repeating sequences
        // of transactions in a block without affecting the merkle root of a block,
        // while still invalidating it.
        if (mutated)
            return state.DoS(100, error("%s: duplicate transaction", __func__),
                REJECT_INVALID, "bad-txns-duplicate", true);
    }

    // All potential-corruption validation must be done before we do any
    // transaction validation, as otherwise we may mark the header as invalid
    // because we receive the wrong transactions for it.

    // Size limits
    if (block.vtx.empty() || block.vtx.size() > MAX_BLOCK_SIZE || ::GetSerializeSize(block, SER_NETWORK, PROTOCOL_VERSION) > MAX_BLOCK_SIZE)
        return state.DoS(100, error("%s: size limits failed", __func__),
            REJECT_INVALID, "bad-blk-length");

    // First transaction must be coinbase, the rest must not be
    if (block.vtx.empty() || !block.vtx[0].IsCoinBase())
        return state.DoS(100, error("%s: first tx is not coinbase", __func__),
            REJECT_INVALID, "bad-cb-missing");

    for (unsigned int i = 1; i < block.vtx.size(); i++)
        if (block.vtx[i].IsCoinBase())
            return state.DoS(100, error("%s: more than one coinbase", __func__),
                REJECT_INVALID, "bad-cb-multiple");

    if (block.IsProofOfStake()) {
        // Coinbase output should be empty if proof-of-stake block
        if (block.vtx[0].vout.size() != 1 || !block.vtx[0].vout[0].IsEmpty())
            return state.DoS(100, error("%s: coinbase output not empty for proof-of-stake block", __func__));

        // Second transaction must be coinstake, the rest must not be
        if (block.vtx.empty() || !block.vtx[1].IsCoinStake())
            return state.DoS(100, error("%s: second tx is not coinstake", __func__));
        for (unsigned int i = 2; i < block.vtx.size(); i++)
            if (block.vtx[i].IsCoinStake())
                return state.DoS(100, error("%s: more than one coinstake", __func__));
    }

    LogPrint("debug", "%s: checking transactions, block %s (%s)\n", __func__, block.GetHash().GetHex(), s);

    // -------------------------------------------

    // Check transactions
    unsigned int nTx = 0;
    BOOST_FOREACH (const CTransaction& tx, block.vtx) {
        if (!CheckTransaction(tx, state)) {
            LogPrint("debug", "%s: invalid transaction %s", __func__, tx.ToString());
            return error("%s: CheckTransaction failed (nTx=%d, reason: %s)", __func__, nTx, state.GetRejectReason());
        }
        ++nTx;
    }

    unsigned int nSigOps = 0;
    BOOST_FOREACH (const CTransaction& tx, block.vtx) {
        nSigOps += GetLegacySigOpCount(tx);
    }
    if (nSigOps > MAX_BLOCK_SIGOPS)
        return state.DoS(100, error("%s: out-of-bounds SigOpCount", __func__),
            REJECT_INVALID, "bad-blk-sigops", true);

    return true;
}

bool CheckWork(const CBlock &block, CBlockIndex* const pindexPrev)
{
    if (pindexPrev == NULL)
        return error("%s: null pindexPrev for block %s", __func__, block.GetHash().GetHex());

    unsigned int nBitsRequired = GetNextWorkRequired(pindexPrev, &block, block.IsProofOfStake());

//    if (block.IsProofOfWork() && (pindexPrev->nHeight + 1 <= 68589)) {
//        double n1 = ConvertBitsToDouble(block.nBits);
//        double n2 = ConvertBitsToDouble(nBitsRequired);
//
//        if (abs(n1 - n2) > n1 * 0.5)
//            return error("%s : incorrect proof of work (DGW pre-fork) - %f %f %f at %d", __func__, abs(n1 - n2), n1, n2, pindexPrev->nHeight + 1);
//
//        return true;
//    }

    if (block.IsProofOfWork() && pindexPrev->nHeight + 1 > Params().LAST_POW_BLOCK())
        return error("%s: reject proof-of-work at height %d", __func__, pindexPrev->nHeight + 1);

    if (block.nBits != nBitsRequired)
        return error("%s: incorrect proof of work at %d", __func__, pindexPrev->nHeight + 1);

    if (block.IsProofOfStake()) {
        uint256 hashProofOfStake;
        uint256 hash = block.GetHash();
        if (!CheckProofOfStake(pindexPrev, block, hashProofOfStake)) {
            return error("%s: invalid proof-of-stake (block %s)\n", __func__, hash.GetHex());
        }
        if (mapProofOfStake.count(hash)) {
            auto const &h = mapProofOfStake[hash];
            if (h != hashProofOfStake)
                return error("%s: diverged stake %s, %s (block %s)\n", __func__, 
                             hashProofOfStake.GetHex(), h.GetHex(), hash.GetHex());
        } else {
            mapProofOfStake.emplace(hash, hashProofOfStake);
        }
    }
    return true;
}

bool ContextualCheckBlockHeader(const CBlockHeader& block, CValidationState& state, CBlockIndex* const pindexPrev)
{
    uint256 hash = block.GetHash();

    if (hash == Params().HashGenesisBlock())
        return true;

    assert(pindexPrev);

    int nHeight = pindexPrev->nHeight + 1;

    //If this is a reorg, check that it is not too depp
    if (chainActive.Height() - nHeight >= Params().MaxReorganizationDepth())
        return state.DoS(1, error("%s: forked chain older than max reorganization depth (height %d)", __func__, nHeight));

//    // Check timestamp against prev
//    if (block.GetBlockTime() <= pindexPrev->GetMedianTimePast()) {
//        LogPrintf("Block time = %d , GetMedianTimePast = %d \n", block.GetBlockTime(), pindexPrev->GetMedianTimePast());
//        return state.Invalid(error("%s : block's timestamp is too early", __func__),
//            REJECT_INVALID, "time-too-old");
//    }

    // Check that the block chain matches the known block chain up to a checkpoint
    if (!Checkpoints::CheckBlock(nHeight, hash))
        return state.DoS(100, error("%s : rejected by checkpoint lock-in at %d", __func__, nHeight),
            REJECT_CHECKPOINT, "checkpoint mismatch");

    // Don't accept any forks from the main chain prior to last checkpoint
    CBlockIndex* pcheckpoint = Checkpoints::GetLastCheckpoint();
    if (pcheckpoint && nHeight < pcheckpoint->nHeight)
        return state.DoS(0, error("%s : forked chain older than last checkpoint (height %d)", __func__, nHeight));

//    // Reject block.nVersion=1 blocks when 95% (75% on testnet) of the network has upgraded:
//    if (block.nVersion < 2 &&
//        CBlockIndex::IsSuperMajority(2, pindexPrev, Params().RejectBlockOutdatedMajority())) {
//        return state.Invalid(error("%s : rejected nVersion=1 block", __func__),
//            REJECT_OBSOLETE, "bad-version");
//    }
//
//    // Reject block.nVersion=2 blocks when 95% (75% on testnet) of the network has upgraded:
//    if (block.nVersion < 3 && CBlockIndex::IsSuperMajority(3, pindexPrev, Params().RejectBlockOutdatedMajority())) {
//        return state.Invalid(error("%s : rejected nVersion=2 block", __func__),
//            REJECT_OBSOLETE, "bad-version");
//    }

    return true;
}

bool ContextualCheckBlock(const CBlock& block, CValidationState& state, CBlockIndex* const pindexPrev)
{
    const int nHeight = pindexPrev == NULL ? 0 : pindexPrev->nHeight + 1;

    // Check that all transactions are finalized
    BOOST_FOREACH (const CTransaction& tx, block.vtx)
        if (!IsFinalTx(tx, nHeight, block.GetBlockTime())) {
            return state.DoS(10, error("%s : contains a non-final transaction", __func__), REJECT_INVALID, "bad-txns-nonfinal");
        }

    // Enforce block.nVersion=2 rule that the coinbase starts with serialized block height
    // if 750 of the last 1,000 blocks are version 2 or greater (51/100 if testnet):
    if (block.nVersion >= 2 &&
        CBlockIndex::IsSuperMajority(2, pindexPrev, Params().EnforceBlockUpgradeMajority())) {
        CScript expect = CScript() << nHeight;
        if (block.vtx[0].vin[0].scriptSig.size() < expect.size() ||
            !std::equal(expect.begin(), expect.end(), block.vtx[0].vin[0].scriptSig.begin())) {
            return state.DoS(100, error("%s : block height mismatch in coinbase", __func__), REJECT_INVALID, "bad-cb-height");
        }
    }

    return true;
}

bool AcceptBlockHeader(const CBlock& block, CValidationState& state, CBlockIndex** ppindex)
{
    AssertLockHeld(cs_main);
    // Check for duplicate
    uint256 hash = block.GetHash();
    BlockMap::iterator miSelf = mapBlockIndex.find(hash);
    CBlockIndex* pindex = NULL;

    // TODO : ENABLE BLOCK CACHE IN SPECIFIC CASES
    if (miSelf != mapBlockIndex.end()) {
        // Block header is already known.
        pindex = miSelf->second;
        if (ppindex)
            *ppindex = pindex;
//        if (pindex->nStatus & BLOCK_FAILED_MASK)
//            return state.Invalid(error("%s : block is marked invalid", __func__), 0, "duplicate");
        return true;
    }

    if (!CheckBlockHeader(block, state, block.IsProofOfWork())) {
        LogPrintf("%s: CheckBlockHeader failed \n", __func__);
        return false;
    }

    // Get prev block index
    CBlockIndex* pindexPrev = NULL;
    if (hash != Params().HashGenesisBlock()) {
        BlockMap::iterator mi = mapBlockIndex.find(block.hashPrevBlock);
        if (mi == mapBlockIndex.end())
            return state.DoS(0, error("%s : prev block %s not found", __func__, block.hashPrevBlock.GetHex()), 0, "bad-prevblk");
        pindexPrev = (*mi).second;
//        if (pindexPrev->nStatus & BLOCK_FAILED_MASK)
//            return state.DoS(100, error("%s : prev block invalid", __func__), REJECT_INVALID, "bad-prevblk");
    }

    if (!ContextualCheckBlockHeader(block, state, pindexPrev))
        return false;

    if (pindex == NULL)
        pindex = AddToBlockIndex(block);

    if (ppindex)
        *ppindex = pindex;

    return true;
}

bool AcceptBlock(CBlock& block, CValidationState& state, CBlockIndex** ppindex, CDiskBlockPos* dbp)
{
    AssertLockHeld(cs_main);

    CBlockIndex*& pindex = *ppindex;

    // Get prev block index
    CBlockIndex* pindexPrev = NULL;
    if (block.GetHash() != Params().HashGenesisBlock()) {
        BlockMap::iterator mi = mapBlockIndex.find(block.hashPrevBlock);
        if (mi == mapBlockIndex.end())
            return state.DoS(0, error("%s : prev block %s not found", __func__, block.hashPrevBlock.GetHex()), 0, "bad-prevblk");
        pindexPrev = (*mi).second;
//        if (pindexPrev->nStatus & BLOCK_FAILED_MASK)
//            return state.DoS(100, error("%s : prev block invalid", __func__), REJECT_INVALID, "bad-prevblk");
    }

    if (block.GetHash() != Params().HashGenesisBlock() && !CheckWork(block, pindexPrev))
        return false;

    if (!AcceptBlockHeader(block, state, &pindex))
        return false;

    if (pindex->nStatus & BLOCK_HAVE_DATA) {
        // TODO: deal better with duplicate blocks.
        // return state.DoS(20, error("AcceptBlock() : already have block %d %s", pindex->nHeight, pindex->GetBlockHash().GetHex()), REJECT_DUPLICATE, "duplicate");
        return true;
    }

    if ((!CheckBlock(block, state)) || !ContextualCheckBlock(block, state, pindex->pprev)) {
        if (state.IsInvalid() && !state.CorruptionPossible()) {
            pindex->nStatus |= BLOCK_FAILED_VALID;
            setDirtyBlockIndex.insert(pindex);
        }
        return false;
    }

    int nHeight = pindex->nHeight;

    // Write block to history file
    try {
        unsigned int nBlockSize = ::GetSerializeSize(block, SER_DISK, CLIENT_VERSION);
        CDiskBlockPos blockPos;
        if (dbp != NULL)
            blockPos = *dbp;
        if (!FindBlockPos(state, blockPos, nBlockSize + 8, nHeight, block.GetBlockTime(), dbp != NULL))
            return error("%s: FindBlockPos failed", __func__);
        if (dbp == NULL)
            if (!WriteBlockToDisk(block, blockPos))
                return state.Abort("Failed to write block");
        if (!ReceivedBlockTransactions(block, state, pindex, blockPos))
            return error("%s: ReceivedBlockTransactions failed", __func__);
    } catch (std::runtime_error& e) {
        return state.Abort(std::string("System error: ") + e.what());
    }

    return true;
}

bool CBlockIndex::IsSuperMajority(int minVersion, const CBlockIndex* pstart, unsigned int nRequired)
{
    unsigned int nToCheck = Params().ToCheckBlockUpgradeMajority();
    unsigned int nFound = 0;
    for (unsigned int i = 0; i < nToCheck && nFound < nRequired && pstart != NULL; i++) {
        if (pstart->nVersion >= minVersion)
            ++nFound;
        pstart = pstart->pprev;
    }
    return (nFound >= nRequired);
}

/** Turn the lowest '1' bit in the binary representation of a number into a '0'. */
int static inline InvertLowestOne(int n) { return n & (n - 1); }

/** Compute what height to jump back to with the CBlockIndex::pskip pointer. */
int static inline GetSkipHeight(int height)
{
    if (height < 2)
        return 0;

    // Determine which height to jump back to. Any number strictly lower than height is acceptable,
    // but the following expression seems to perform well in simulations (max 110 steps to go back
    // up to 2**18 blocks).
    return (height & 1) ? InvertLowestOne(InvertLowestOne(height - 1)) + 1 : InvertLowestOne(height);
}

CBlockIndex* CBlockIndex::GetAncestor(int height)
{
    if (height > nHeight || height < 0)
        return NULL;

    CBlockIndex* pindexWalk = this;
    int heightWalk = nHeight;
    while (heightWalk > height) {
        int heightSkip = GetSkipHeight(heightWalk);
        int heightSkipPrev = GetSkipHeight(heightWalk - 1);
        if (heightSkip == height ||
            (heightSkip > height && !(heightSkipPrev < heightSkip - 2 && heightSkipPrev >= height))) {
            // Only follow pskip if pprev->pskip isn't better than pskip->pprev.
            pindexWalk = pindexWalk->pskip;
            heightWalk = heightSkip;
        } else {
            pindexWalk = pindexWalk->pprev;
            heightWalk--;
        }
    }
    return pindexWalk;
}

const CBlockIndex* CBlockIndex::GetAncestor(int height) const
{
    return const_cast<CBlockIndex*>(this)->GetAncestor(height);
}

void CBlockIndex::BuildSkip()
{
    if (pprev)
        pskip = pprev->GetAncestor(GetSkipHeight(nHeight));
}

bool ProcessNewBlock(CValidationState& state, CNode* pfrom, CBlock* pblock, CDiskBlockPos* dbp)
{
    // Preliminary checks
    if (!CheckBlock(*pblock, state))
        return error("%s: block not passing checks", __func__);

    // Check proof-of-stake block signature
    if (!pblock->CheckBlockSignature())
        return error("%s: bad block signature", __func__);

    // Limited duplicity on stake: prevents block flood attack
    // Duplicate stake allowed only when there is orphan child block
    if (pblock->IsProofOfStake() && setStakeSeen.count(pblock->GetProofOfStake()) && !mapBlockIndex.count(pblock->hashPrevBlock))
        return error("%s: duplicate proof-of-stake (%s, %d) for block %s", __func__,
                     pblock->GetProofOfStake().first.ToString(),
                     pblock->GetProofOfStake().second,
                     pblock->GetHash().GetHex());

#   if 0 // Shouldn't send messages here to sync, prev blocks should have to be existed.
    
    // Check if the prev block is our prev block, if not then request sync and return false
    else if (pblock->GetHash() != Params().HashGenesisBlock() && pfrom != NULL) {
        BlockMap::iterator mi = mapBlockIndex.find(pblock->hashPrevBlock);
        if (mi == mapBlockIndex.end()) {
            pfrom->PushMessage("getblocks", chainActive.GetLocator(), uint256(0));
            return false;
        }
    }
#   endif

    CBlockIndex* pindex = NULL;
    while (true) {
        TRY_LOCK(cs_main, lockMain);
        if (!lockMain) {
            MilliSleep(50);
            continue;
        }

        MarkBlockAsReceived(pblock->GetHash());

        // Store to disk
        bool ret = AcceptBlock(*pblock, state, &pindex, dbp);
        if (pindex && pfrom) {
            mapBlockSource[pindex->GetBlockHash()] = pfrom->GetId();
        }

        CheckBlockIndex();
        
        if (ret) {
            break;
        } else {
            return error("%s: block not accepted", __func__);
        }
    }

    if (!ActivateBestChain(state, pblock))
        return error("%s: ActivateBestChain failed", __func__);

    if (pwalletMain) {
        // If turned on MultiSend will send a transaction (or more) on the after maturity of a stake
        if (pwalletMain->isMultiSendEnabled())
            pwalletMain->MultiSend();

        //If turned on Auto Combine will scan wallet for dust to combine
        if (pwalletMain->fCombineDust)
            pwalletMain->AutoCombineDust();
    }

    LogPrintf("%s: ACCEPTED %d %s (%d)\n", __func__, pindex->nHeight, pindex->GetBlockHash().GetHex(),
              chainActive.Tip()->nHeight);

    return true;
}

bool TestBlockValidity(CValidationState& state, const CBlock& block, CBlockIndex* const pindexPrev, bool fCheckPOW, bool fCheckMerkleRoot)
{
    AssertLockHeld(cs_main);
    assert(pindexPrev == chainActive.Tip());

    CCoinsViewCache viewNew(pcoinsTip);
    CBlockIndex indexDummy(block);
    indexDummy.pprev = pindexPrev;
    indexDummy.nHeight = pindexPrev->nHeight + 1;

    // NOTE: CheckBlockHeader is called by CheckBlock
    if (!ContextualCheckBlockHeader(block, state, pindexPrev))
        return false;
    if (!CheckBlock(block, state, fCheckPOW, fCheckMerkleRoot))
        return false;
    if (!ContextualCheckBlock(block, state, pindexPrev))
        return false;
    if (!ConnectBlock(block, state, &indexDummy, viewNew, true))
        return false;

    assert(state.IsValid());

    return true;
}


bool AbortNode(const std::string& strMessage, const std::string& userMessage)
{
    strMiscWarning = strMessage;
    LogPrintf("*** %s\n", strMessage);
    uiInterface.ThreadSafeMessageBox(
        userMessage.empty() ? _("Error: A fatal internal error occured, see debug.log for details") : userMessage,
        "", CClientUIInterface::MSG_ERROR);
    StartShutdown();
    return false;
}

bool CheckDiskSpace(uint64_t nAdditionalBytes)
{
    uint64_t nFreeBytesAvailable = filesystem::space(GetDataDir()).available;

    // Check for nMinDiskSpace bytes (currently 50MB)
    if (nFreeBytesAvailable < nMinDiskSpace + nAdditionalBytes)
        return AbortNode("Disk space is low!", _("Error: Disk space is low!"));

    return true;
}

FILE* OpenDiskFile(const CDiskBlockPos& pos, const char* prefix, bool fReadOnly)
{
    if (pos.IsNull())
        return NULL;
    boost::filesystem::path path = GetBlockPosFilename(pos, prefix);
    boost::filesystem::create_directories(path.parent_path());
    FILE* file = fopen(path.string().c_str(), "rb+");
    if (!file && !fReadOnly)
        file = fopen(path.string().c_str(), "wb+");
    if (!file) {
        LogPrintf("Unable to open file %s\n", path.string());
        return NULL;
    }
    if (pos.nPos) {
        if (fseek(file, pos.nPos, SEEK_SET)) {
            LogPrintf("Unable to seek to position %u of %s\n", pos.nPos, path.string());
            fclose(file);
            return NULL;
        }
    }
    return file;
}

FILE* OpenBlockFile(const CDiskBlockPos& pos, bool fReadOnly)
{
    return OpenDiskFile(pos, "blk", fReadOnly);
}

FILE* OpenUndoFile(const CDiskBlockPos& pos, bool fReadOnly)
{
    return OpenDiskFile(pos, "rev", fReadOnly);
}

boost::filesystem::path GetBlockPosFilename(const CDiskBlockPos& pos, const char* prefix)
{
    return GetDataDir() / "blocks" / strprintf("%s%05u.dat", prefix, pos.nFile);
}

CBlockIndex* InsertBlockIndex(uint256 hash)
{
    if (hash == 0)
        return NULL;

    // Return existing
    BlockMap::iterator mi = mapBlockIndex.find(hash);
    if (mi != mapBlockIndex.end())
        return (*mi).second;

    // Create new
    CBlockIndex* pindexNew = new CBlockIndex();
    if (!pindexNew)
        throw runtime_error("LoadBlockIndex() : new CBlockIndex failed");
    mi = mapBlockIndex.emplace(hash, pindexNew).first;

    pindexNew->phashBlock = &((*mi).first);

    return pindexNew;
}

bool static LoadBlockIndexDB()
{
    if (!pblocktree->LoadBlockIndexGuts())
        return false;

    boost::this_thread::interruption_point();

    // Calculate nChainWork
    vector<pair<int, CBlockIndex*> > vSortedByHeight;
    vSortedByHeight.reserve(mapBlockIndex.size());
    for (auto const &item : mapBlockIndex) {
        CBlockIndex* pindex = item.second;
        vSortedByHeight.push_back(make_pair(pindex->nHeight, pindex));
    }
    sort(vSortedByHeight.begin(), vSortedByHeight.end());
    for (auto const &item : vSortedByHeight) {
        CBlockIndex* pindex = item.second;
        pindex->nChainWork = (pindex->pprev ? pindex->pprev->nChainWork : 0) + GetBlockProof(*pindex);
        if (pindex->nStatus & BLOCK_HAVE_DATA) {
            if (pindex->pprev) {
                if (pindex->pprev->nChainTx) {
                    pindex->nChainTx = pindex->pprev->nChainTx + pindex->nTx;
                } else {
                    pindex->nChainTx = 0;
                    mapBlocksUnlinked.insert(std::make_pair(pindex->pprev, pindex));
                }
            } else {
                pindex->nChainTx = pindex->nTx;
            }
        }
        if (pindex->IsValid(BLOCK_VALID_TRANSACTIONS) && (pindex->nChainTx || pindex->pprev == NULL))
            setBlockIndexCandidates.insert(pindex);
        if (pindex->nStatus & BLOCK_FAILED_MASK && (!pindexBestInvalid || pindex->nChainWork > pindexBestInvalid->nChainWork))
            pindexBestInvalid = pindex;
        if (pindex->pprev)
            pindex->BuildSkip();
    }

    // Load block file info
    pblocktree->ReadLastBlockFile(nLastBlockFile);
    vinfoBlockFile.resize(nLastBlockFile + 1);
    LogPrintf("%s: last block file = %i\n", __func__, nLastBlockFile);
    for (int nFile = 0; nFile <= nLastBlockFile; nFile++) {
        pblocktree->ReadBlockFileInfo(nFile, vinfoBlockFile[nFile]);
    }
    LogPrintf("%s: last block file info: %s\n", __func__, vinfoBlockFile[nLastBlockFile].ToString());
    for (int nFile = nLastBlockFile + 1; true; nFile++) {
        CBlockFileInfo info;
        if (pblocktree->ReadBlockFileInfo(nFile, info)) {
            vinfoBlockFile.push_back(info);
        } else {
            break;
        }
    }

    // Check presence of blk files
    LogPrintf("Checking all blk files are present...\n");
    set<int> setBlkDataFiles;
    for (auto const &item : mapBlockIndex) {
        CBlockIndex* pindex = item.second;
        if (pindex->nStatus & BLOCK_HAVE_DATA) {
            setBlkDataFiles.insert(pindex->nFile);
        }
    }
    for (std::set<int>::iterator it = setBlkDataFiles.begin(); it != setBlkDataFiles.end(); it++) {
        CDiskBlockPos pos(*it, 0);
        if (CAutoFile(OpenBlockFile(pos, true), SER_DISK, CLIENT_VERSION).IsNull()) {
            return false;
        }
    }

    //Check if the shutdown procedure was followed on last client exit
    bool fLastShutdownWasPrepared = true;
    pblocktree->ReadFlag("shutdown", fLastShutdownWasPrepared);
    LogPrintf("%s: Last shutdown was prepared: %s\n", __func__, fLastShutdownWasPrepared);

    //Check for inconsistency with block file info and internal state
    if (!fLastShutdownWasPrepared && !GetBoolArg("-forcestart", false) && !GetBoolArg("-reindex", false) && (vSortedByHeight.size() != vinfoBlockFile[nLastBlockFile].nHeightLast + 1) && (vinfoBlockFile[nLastBlockFile].nHeightLast != 0)) {
        //The database is in a state where a block has been accepted and written to disk, but not
        //all of the block has perculated through the code. The block and the index should both be
        //intact (although assertions are added if they are not), and the block will be reprocessed
        //to ensure all data will be accounted for.
        LogPrintf("%s: Inconsistent State Detected mapBlockIndex.size()=%d blockFileBlocks=%d\n", __func__, vSortedByHeight.size(), vinfoBlockFile[nLastBlockFile].nHeightLast + 1);
        LogPrintf("%s: lastIndexPos=%d blockFileSize=%d\n", __func__, vSortedByHeight[vSortedByHeight.size() - 1].second->GetBlockPos().nPos,
            vinfoBlockFile[nLastBlockFile].nSize);

        //try reading the block from the last index we have
        bool isFixed = true;
        string strError = "";
        LogPrintf("%s: Attempting to re-add last block that was recorded to disk\n", __func__);

        //get the last block that was properly recorded to the block info file
        CBlockIndex* pindexLastMeta = vSortedByHeight[vinfoBlockFile[nLastBlockFile].nHeightLast + 1].second;

        //fix Assertion `hashPrevBlock == view.GetBestBlock()' failed. By adjusting height to the last recorded by coinsview
        CBlockIndex* pindexCoinsView = mapBlockIndex[pcoinsTip->GetBestBlock()];
        for (unsigned int i = vinfoBlockFile[nLastBlockFile].nHeightLast + 1; i < vSortedByHeight.size(); i++)
        {
            pindexLastMeta = vSortedByHeight[i].second;
            if(pindexLastMeta->nHeight > pindexCoinsView->nHeight)
                break;
        }

        LogPrintf("%s: Last block properly recorded: #%d %s\n", __func__, pindexLastMeta->nHeight, pindexLastMeta->GetBlockHash().GetHex());

        CBlock lastMetaBlock;
        if (!ReadBlockFromDisk(lastMetaBlock, pindexLastMeta)) {
            isFixed = false;
            strError = strprintf("failed to read block %d from disk", pindexLastMeta->nHeight);
        }

        //set the chain to the block before lastMeta so that the meta block will be seen as new
        chainActive.SetTip(pindexLastMeta->pprev);

        //Process the lastMetaBlock again, using the known location on disk
        CDiskBlockPos blockPos = pindexLastMeta->GetBlockPos();
        CValidationState state;
        ProcessNewBlock(state, NULL, &lastMetaBlock, &blockPos);

        //ensure that everything is as it should be
        if (pcoinsTip->GetBestBlock() != vSortedByHeight[vSortedByHeight.size() - 1].second->GetBlockHash()) {
            isFixed = false;
            strError = "pcoinsTip best block is not correct";
        }

        //properly account for all of the blocks that were not in the meta data. If this is not done the file
        //positioning will be wrong and blocks will be overwritten and later cause serialization errors
        CBlockIndex *pindexLast = vSortedByHeight[vSortedByHeight.size() - 1].second;
        CBlock lastBlock;
        if (!ReadBlockFromDisk(lastBlock, pindexLast)) {
            isFixed = false;
            strError = strprintf("failed to read block %d from disk", pindexLast->nHeight);
        }
        vinfoBlockFile[nLastBlockFile].nHeightLast = pindexLast->nHeight;
        vinfoBlockFile[nLastBlockFile].nSize = pindexLast->GetBlockPos().nPos + ::GetSerializeSize(lastBlock, SER_DISK, CLIENT_VERSION);;
        setDirtyFileInfo.insert(nLastBlockFile);
        FlushStateToDisk(state, FLUSH_STATE_ALWAYS);

        //Print out file info again
        pblocktree->ReadLastBlockFile(nLastBlockFile);
        vinfoBlockFile.resize(nLastBlockFile + 1);
        LogPrintf("%s: last block file = %i\n", __func__, nLastBlockFile);
        for (int nFile = 0; nFile <= nLastBlockFile; nFile++) {
            pblocktree->ReadBlockFileInfo(nFile, vinfoBlockFile[nFile]);
        }
        LogPrintf("%s: last block file info: %s\n", __func__, vinfoBlockFile[nLastBlockFile].ToString());

        if (!isFixed) {
            strError = "Failed reading from database. " + strError + ". The block database is in an inconsistent state and may cause issues in the future."
                                                                     "To force start use -forcestart";
            uiInterface.ThreadSafeMessageBox(strError, "", CClientUIInterface::MSG_ERROR);
            abort();
        }
        LogPrintf("Passed corruption fix\n");
    }

    // Check whether we need to continue reindexing
    bool fReindexing = false;
    pblocktree->ReadReindexing(fReindexing);
    fReindex |= fReindexing;

    // Check whether we have a transaction index
    pblocktree->ReadFlag("txindex", fTxIndex);
    LogPrintf("%s: transaction index %s\n", __func__, fTxIndex ? "enabled" : "disabled");

    // If this is written true before the next client init, then we know the shutdown process failed
    pblocktree->WriteFlag("shutdown", false);

    // Load pointer to end of best chain
    BlockMap::iterator it = mapBlockIndex.find(pcoinsTip->GetBestBlock());
    if (it == mapBlockIndex.end())
        return true;
    chainActive.SetTip(it->second);

    PruneBlockIndexCandidates();

    LogPrintf("%s: hashBestChain=%s height=%d date=%s progress=%f\n", __func__,
        chainActive.Tip()->GetBlockHash().ToString(), chainActive.Height(),
        DateTimeStrFormat("%Y-%m-%d %H:%M:%S", chainActive.Tip()->GetBlockTime()),
        Checkpoints::GuessVerificationProgress(chainActive.Tip()));

    return true;
}

CVerifyDB::CVerifyDB()
{
    uiInterface.ShowProgress(_("Verifying blocks..."), 0);
}

CVerifyDB::~CVerifyDB()
{
    uiInterface.ShowProgress("", 100);
}

bool CVerifyDB::VerifyDB(CCoinsView* coinsview, int nCheckLevel, int nCheckDepth)
{
    LOCK(cs_main);
    if (chainActive.Tip() == NULL || chainActive.Tip()->pprev == NULL)
        return true;

    // Verify blocks in the best chain
    if (nCheckDepth <= 0)
        nCheckDepth = 1000000000; // suffices until the year 19000
    if (nCheckDepth > chainActive.Height())
        nCheckDepth = chainActive.Height();
    nCheckLevel = std::max(0, std::min(4, nCheckLevel));
    LogPrintf("Verifying last %i blocks at level %i\n", nCheckDepth, nCheckLevel);
    CCoinsViewCache coins(coinsview);
    CBlockIndex* pindexState = chainActive.Tip();
    CBlockIndex* pindexFailure = NULL;
    int nGoodTransactions = 0;
    CValidationState state;
    for (CBlockIndex* pindex = chainActive.Tip(); pindex && pindex->pprev; pindex = pindex->pprev) {
        boost::this_thread::interruption_point();
        uiInterface.ShowProgress(_("Verifying blocks..."), std::max(1, std::min(99, (int)(((double)(chainActive.Height() - pindex->nHeight)) / (double)nCheckDepth * (nCheckLevel >= 4 ? 50 : 100)))));
        if (pindex->nHeight < chainActive.Height() - nCheckDepth)
            break;
        CBlock block;
        // check level 0: read from disk
        if (!ReadBlockFromDisk(block, pindex))
            return error("VerifyDB() : *** ReadBlockFromDisk failed at %d, hash=%s", pindex->nHeight, pindex->GetBlockHash().ToString());
        // check level 1: verify block validity
        if (nCheckLevel >= 1 && !CheckBlock(block, state))
            return error("VerifyDB() : *** found bad block at %d, hash=%s\n", pindex->nHeight, pindex->GetBlockHash().ToString());
        // check level 2: verify undo validity
        if (nCheckLevel >= 2 && pindex) {
            CBlockUndo undo;
            CDiskBlockPos pos = pindex->GetUndoPos();
            if (!pos.IsNull()) {
                if (!undo.ReadFromDisk(pos, pindex->pprev->GetBlockHash()))
                    return error("VerifyDB() : *** found bad undo data at %d, hash=%s\n", pindex->nHeight, pindex->GetBlockHash().ToString());
            }
        }
        // check level 3: check for inconsistencies during memory-only disconnect of tip blocks
        if (nCheckLevel >= 3 && pindex == pindexState && (coins.GetCacheSize() + pcoinsTip->GetCacheSize()) <= nCoinCacheSize) {
            bool fClean = true;
            if (!DisconnectBlock(block, state, pindex, coins, &fClean))
                return error("VerifyDB() : *** irrecoverable inconsistency in block data at %d, hash=%s", pindex->nHeight, pindex->GetBlockHash().ToString());
            pindexState = pindex->pprev;
            if (!fClean) {
                nGoodTransactions = 0;
                pindexFailure = pindex;
            } else
                nGoodTransactions += block.vtx.size();
        }
        if (ShutdownRequested())
            return true;
    }
    if (pindexFailure)
        return error("VerifyDB() : *** coin database inconsistencies found (last %i blocks, %i good transactions before that)\n", chainActive.Height() - pindexFailure->nHeight + 1, nGoodTransactions);

    // check level 4: try reconnecting blocks
    if (nCheckLevel >= 4) {
        CBlockIndex* pindex = pindexState;
        while (pindex != chainActive.Tip()) {
            boost::this_thread::interruption_point();
            uiInterface.ShowProgress(_("Verifying blocks..."), std::max(1, std::min(99, 100 - (int)(((double)(chainActive.Height() - pindex->nHeight)) / (double)nCheckDepth * 50))));
            pindex = chainActive.Next(pindex);
            CBlock block;
            if (!ReadBlockFromDisk(block, pindex))
                return error("VerifyDB() : *** ReadBlockFromDisk failed at %d, hash=%s", pindex->nHeight, pindex->GetBlockHash().ToString());
            if (!ConnectBlock(block, state, pindex, coins))
                return error("VerifyDB() : *** found unconnectable block at %d, hash=%s", pindex->nHeight, pindex->GetBlockHash().ToString());
        }
    }

    LogPrintf("No coin database inconsistencies in last %i blocks (%i transactions)\n", chainActive.Height() - pindexState->nHeight, nGoodTransactions);

    return true;
}

void UnloadBlockIndex()
{
    mapBlockIndex.clear();
    setBlockIndexCandidates.clear();
    chainActive.SetTip(NULL);
    pindexBestInvalid = NULL;
}

bool LoadBlockIndex()
{
    // Load block index from databases
    if (!fReindex && !LoadBlockIndexDB())
        return false;
    return true;
}


bool InitBlockIndex()
{
    LOCK(cs_main);
    // Check whether we're already initialized
    if (chainActive.Genesis() != NULL)
        return true;

    // Use the provided setting for -txindex in the new database
    fTxIndex = GetBoolArg("-txindex", true);
    pblocktree->WriteFlag("txindex", fTxIndex);
    LogPrintf("Initializing databases...\n");

    // Only add the genesis block if not reindexing (in which case we reuse the one already on disk)
    if (!fReindex) {
        try {
            CBlock& block = const_cast<CBlock&>(Params().GenesisBlock());
            // Start new block file
            unsigned int nBlockSize = ::GetSerializeSize(block, SER_DISK, CLIENT_VERSION);
            CDiskBlockPos blockPos;
            CValidationState state;
            if (!FindBlockPos(state, blockPos, nBlockSize + 8, 0, block.GetBlockTime()))
                return error("LoadBlockIndex() : FindBlockPos failed");
            if (!WriteBlockToDisk(block, blockPos))
                return error("LoadBlockIndex() : writing genesis block to disk failed");
            CBlockIndex* pindex = AddToBlockIndex(block);
            if (!ReceivedBlockTransactions(block, state, pindex, blockPos))
                return error("LoadBlockIndex() : genesis block not accepted");
            if (!ActivateBestChain(state, &block))
                return error("LoadBlockIndex() : genesis block cannot be activated");
            // Force a chainstate write so that when we VerifyDB in a moment, it doesnt check stale data
            return FlushStateToDisk(state, FLUSH_STATE_ALWAYS);
        } catch (std::runtime_error& e) {
            return error("LoadBlockIndex() : failed to initialize block database: %s", e.what());
        }
    }

    return true;
}


bool LoadExternalBlockFile(FILE* fileIn, CDiskBlockPos* dbp)
{
    // Map of disk positions for blocks with unknown parent (only used for reindex)
    static std::multimap<uint256, CDiskBlockPos> mapBlocksUnknownParent;
    int64_t nStart = GetTimeMillis();

    int nLoaded = 0;
    try {
        // This takes over fileIn and calls fclose() on it in the CBufferedFile destructor
        CBufferedFile blkdat(fileIn, 2 * MAX_BLOCK_SIZE, MAX_BLOCK_SIZE + 8, SER_DISK, CLIENT_VERSION);
        uint64_t nRewind = blkdat.GetPos();
        while (!blkdat.eof()) {
            boost::this_thread::interruption_point();

            blkdat.SetPos(nRewind);
            nRewind++;         // start one byte further next time, in case of failure
            blkdat.SetLimit(); // remove former limit
            unsigned int nSize = 0;
            try {
                // locate a header
                unsigned char buf[MESSAGE_START_SIZE];
                blkdat.FindByte(Params().MessageStart()[0]);
                nRewind = blkdat.GetPos() + 1;
                blkdat >> FLATDATA(buf);
                if (memcmp(buf, Params().MessageStart(), MESSAGE_START_SIZE))
                    continue;
                // read size
                blkdat >> nSize;
                if (nSize < 80 || nSize > MAX_BLOCK_SIZE)
                    continue;
            } catch (const std::exception&) {
                // no valid block header found; don't complain
                break;
            }
            try {
                // read block
                uint64_t nBlockPos = blkdat.GetPos();
                if (dbp)
                    dbp->nPos = nBlockPos;
                blkdat.SetLimit(nBlockPos + nSize);
                blkdat.SetPos(nBlockPos);
                CBlock block;
                blkdat >> block;
                nRewind = blkdat.GetPos();

                // detect out of order blocks, and store them for later
                uint256 hash = block.GetHash();
                if (hash != Params().HashGenesisBlock() && mapBlockIndex.find(block.hashPrevBlock) == mapBlockIndex.end()) {
                    LogPrint("reindex", "%s: Out of order block %s, parent %s not known\n", __func__, hash.ToString(),
                        block.hashPrevBlock.ToString());
                    if (dbp)
                        mapBlocksUnknownParent.insert(std::make_pair(block.hashPrevBlock, *dbp));
                    continue;
                }

                // process in case the block isn't known yet
                if (mapBlockIndex.count(hash) == 0 || (mapBlockIndex[hash]->nStatus & BLOCK_HAVE_DATA) == 0) {
                    CValidationState state;
                    if (ProcessNewBlock(state, NULL, &block, dbp))
                        nLoaded++;
                    if (state.IsError())
                        break;
                } else if (hash != Params().HashGenesisBlock() && mapBlockIndex[hash]->nHeight % 1000 == 0) {
                    LogPrintf("Block Import: already had block %s at height %d\n", hash.ToString(), mapBlockIndex[hash]->nHeight);
                }

                // Recursively process earlier encountered successors of this block
                deque<uint256> queue;
                queue.push_back(hash);
                while (!queue.empty()) {
                    uint256 head = queue.front();
                    queue.pop_front();
                    std::pair<std::multimap<uint256, CDiskBlockPos>::iterator, std::multimap<uint256, CDiskBlockPos>::iterator> range = mapBlocksUnknownParent.equal_range(head);
                    while (range.first != range.second) {
                        std::multimap<uint256, CDiskBlockPos>::iterator it = range.first;
                        if (ReadBlockFromDisk(block, it->second)) {
                            LogPrintf("%s: Processing out of order child %s of %s\n", __func__, block.GetHash().ToString(),
                                head.ToString());
                            CValidationState dummy;
                            if (ProcessNewBlock(dummy, NULL, &block, &it->second)) {
                                nLoaded++;
                                queue.push_back(block.GetHash());
                            }
                        }
                        range.first++;
                        mapBlocksUnknownParent.erase(it);
                    }
                }
            } catch (std::exception& e) {
                LogPrintf("%s : Deserialize or I/O error - %s", __func__, e.what());
            }
        }
    } catch (std::runtime_error& e) {
        AbortNode(std::string("System error: ") + e.what());
    }
    if (nLoaded > 0)
        LogPrintf("Loaded %i blocks from external file in %dms\n", nLoaded, GetTimeMillis() - nStart);
    return nLoaded > 0;
}

static void CheckBlockIndex()
{
    if (!fCheckBlockIndex) return;

    LOCK(cs_main);

    // During a reindex, we read the genesis block and call CheckBlockIndex before ActivateBestChain,
    // so we have the genesis block in mapBlockIndex but no active chain.  (A few of the tests when
    // iterating the block tree require that chainActive has been initialized.)
    if (chainActive.Height() < 0) {
        assert(mapBlockIndex.size() <= 1);
        return;
    }

    // Build forward-pointing map of the entire block tree.
    std::multimap<CBlockIndex*, CBlockIndex*> forward;
    for (BlockMap::iterator it = mapBlockIndex.begin(); it != mapBlockIndex.end(); it++) {
        forward.insert(std::make_pair(it->second->pprev, it->second));
    }

    assert(forward.size() == mapBlockIndex.size());

    std::pair<std::multimap<CBlockIndex*, CBlockIndex*>::iterator, std::multimap<CBlockIndex*, CBlockIndex*>::iterator> rangeGenesis = forward.equal_range(NULL);
    CBlockIndex* pindex = rangeGenesis.first->second;
    rangeGenesis.first++;
    assert(rangeGenesis.first == rangeGenesis.second); // There is only one index entry with parent NULL.

    // Iterate over the entire block tree, using depth-first search.
    // Along the way, remember whether there are blocks on the path from genesis
    // block being explored which are the first to have certain properties.
    size_t nNodes = 0;
    int nHeight = 0;
    CBlockIndex* pindexFirstInvalid = NULL;         // Oldest ancestor of pindex which is invalid.
    CBlockIndex* pindexFirstMissing = NULL;         // Oldest ancestor of pindex which does not have BLOCK_HAVE_DATA.
    CBlockIndex* pindexFirstNotTreeValid = NULL;    // Oldest ancestor of pindex which does not have BLOCK_VALID_TREE (regardless of being valid or not).
    CBlockIndex* pindexFirstNotChainValid = NULL;   // Oldest ancestor of pindex which does not have BLOCK_VALID_CHAIN (regardless of being valid or not).
    CBlockIndex* pindexFirstNotScriptsValid = NULL; // Oldest ancestor of pindex which does not have BLOCK_VALID_SCRIPTS (regardless of being valid or not).
    while (pindex != NULL) {
        nNodes++;
        if (pindexFirstInvalid == NULL && pindex->nStatus & BLOCK_FAILED_VALID) pindexFirstInvalid = pindex;
        if (pindexFirstMissing == NULL && !(pindex->nStatus & BLOCK_HAVE_DATA)) pindexFirstMissing = pindex;
        if (pindex->pprev != NULL && pindexFirstNotTreeValid == NULL && (pindex->nStatus & BLOCK_VALID_MASK) < BLOCK_VALID_TREE) pindexFirstNotTreeValid = pindex;
        if (pindex->pprev != NULL && pindexFirstNotChainValid == NULL && (pindex->nStatus & BLOCK_VALID_MASK) < BLOCK_VALID_CHAIN) pindexFirstNotChainValid = pindex;
        if (pindex->pprev != NULL && pindexFirstNotScriptsValid == NULL && (pindex->nStatus & BLOCK_VALID_MASK) < BLOCK_VALID_SCRIPTS) pindexFirstNotScriptsValid = pindex;

        // Begin: actual consistency checks.
        if (pindex->pprev == NULL) {
            // Genesis block checks.
            assert(pindex->GetBlockHash() == Params().HashGenesisBlock()); // Genesis block's hash must match.
            assert(pindex == chainActive.Genesis());                       // The current active chain's genesis block must be this block.
        }

        // HAVE_DATA is equivalent to VALID_TRANSACTIONS and equivalent to nTx > 0 (we stored the number of transactions in the block)
        assert(!(pindex->nStatus & BLOCK_HAVE_DATA) == (pindex->nTx == 0));
        assert(((pindex->nStatus & BLOCK_VALID_MASK) >= BLOCK_VALID_TRANSACTIONS) == (pindex->nTx > 0));
        if (pindex->nChainTx == 0) assert(pindex->nSequenceId == 0); // nSequenceId can't be set for blocks that aren't linked
        // All parents having data is equivalent to all parents being VALID_TRANSACTIONS, which is equivalent to nChainTx being set.
        assert((pindexFirstMissing != NULL) == (pindex->nChainTx == 0));                                             // nChainTx == 0 is used to signal that all parent block's transaction data is available.
        assert(pindex->nHeight == nHeight);                                                                          // nHeight must be consistent.
        assert(pindex->pprev == NULL || pindex->nChainWork >= pindex->pprev->nChainWork);                            // For every block except the genesis block, the chainwork must be larger than the parent's.
        assert(nHeight < 2 || (pindex->pskip && (pindex->pskip->nHeight < nHeight)));                                // The pskip pointer must point back for all but the first 2 blocks.
        assert(pindexFirstNotTreeValid == NULL);                                                                     // All mapBlockIndex entries must at least be TREE valid
        if ((pindex->nStatus & BLOCK_VALID_MASK) >= BLOCK_VALID_TREE) assert(pindexFirstNotTreeValid == NULL);       // TREE valid implies all parents are TREE valid
        if ((pindex->nStatus & BLOCK_VALID_MASK) >= BLOCK_VALID_CHAIN) assert(pindexFirstNotChainValid == NULL);     // CHAIN valid implies all parents are CHAIN valid
        if ((pindex->nStatus & BLOCK_VALID_MASK) >= BLOCK_VALID_SCRIPTS) assert(pindexFirstNotScriptsValid == NULL); // SCRIPTS valid implies all parents are SCRIPTS valid
        if (pindexFirstInvalid == NULL) {
            // Checks for not-invalid blocks.
            assert((pindex->nStatus & BLOCK_FAILED_MASK) == 0); // The failed mask cannot be set for blocks without invalid parents.
        }
        if (!CBlockIndexWorkComparator()(pindex, chainActive.Tip()) && pindexFirstMissing == NULL) {
            if (pindexFirstInvalid == NULL) { // If this block sorts at least as good as the current tip and is valid, it must be in setBlockIndexCandidates.
                assert(setBlockIndexCandidates.count(pindex));
            }
        } else { // If this block sorts worse than the current tip, it cannot be in setBlockIndexCandidates.
            assert(setBlockIndexCandidates.count(pindex) == 0);
        }
        // Check whether this block is in mapBlocksUnlinked.
        std::pair<std::multimap<CBlockIndex*, CBlockIndex*>::iterator, std::multimap<CBlockIndex*, CBlockIndex*>::iterator> rangeUnlinked = mapBlocksUnlinked.equal_range(pindex->pprev);
        bool foundInUnlinked = false;
        while (rangeUnlinked.first != rangeUnlinked.second) {
            assert(rangeUnlinked.first->first == pindex->pprev);
            if (rangeUnlinked.first->second == pindex) {
                foundInUnlinked = true;
                break;
            }
            rangeUnlinked.first++;
        }
        if (pindex->pprev && pindex->nStatus & BLOCK_HAVE_DATA && pindexFirstMissing != NULL) {
            if (pindexFirstInvalid == NULL) { // If this block has block data available, some parent doesn't, and has no invalid parents, it must be in mapBlocksUnlinked.
                assert(foundInUnlinked);
            }
        } else { // If this block does not have block data available, or all parents do, it cannot be in mapBlocksUnlinked.
            assert(!foundInUnlinked);
        }
        // assert(pindex->GetBlockHash() == pindex->GetBlockHeader().GetHash()); // Perhaps too slow
        // End: actual consistency checks.

        // Try descending into the first subnode.
        std::pair<std::multimap<CBlockIndex*, CBlockIndex*>::iterator, std::multimap<CBlockIndex*, CBlockIndex*>::iterator> range = forward.equal_range(pindex);
        if (range.first != range.second) {
            // A subnode was found.
            pindex = range.first->second;
            nHeight++;
            continue;
        }
        // This is a leaf node.
        // Move upwards until we reach a node of which we have not yet visited the last child.
        while (pindex) {
            // We are going to either move to a parent or a sibling of pindex.
            // If pindex was the first with a certain property, unset the corresponding variable.
            if (pindex == pindexFirstInvalid) pindexFirstInvalid = NULL;
            if (pindex == pindexFirstMissing) pindexFirstMissing = NULL;
            if (pindex == pindexFirstNotTreeValid) pindexFirstNotTreeValid = NULL;
            if (pindex == pindexFirstNotChainValid) pindexFirstNotChainValid = NULL;
            if (pindex == pindexFirstNotScriptsValid) pindexFirstNotScriptsValid = NULL;
            // Find our parent.
            CBlockIndex* pindexPar = pindex->pprev;
            // Find which child we just visited.
            std::pair<std::multimap<CBlockIndex*, CBlockIndex*>::iterator, std::multimap<CBlockIndex*, CBlockIndex*>::iterator> rangePar = forward.equal_range(pindexPar);
            while (rangePar.first->second != pindex) {
                assert(rangePar.first != rangePar.second); // Our parent must have at least the node we're coming from as child.
                rangePar.first++;
            }
            // Proceed to the next one.
            rangePar.first++;
            if (rangePar.first != rangePar.second) {
                // Move to the sibling.
                pindex = rangePar.first->second;
                break;
            } else {
                // Move up further.
                pindex = pindexPar;
                nHeight--;
                continue;
            }
        }
    }

    // Check that we actually traversed the entire map.
    assert(nNodes == forward.size());
}

//////////////////////////////////////////////////////////////////////////////
//
// CAlert
//

string GetWarnings(string strFor)
{
    int nPriority = 0;
    string strStatusBar;
    string strRPC;

    if (!CLIENT_VERSION_IS_RELEASE)
        strStatusBar = _("This is a pre-release test build - use at your own risk - do not use for mining or merchant applications");

    if (GetBoolArg("-testsafemode", false))
        strStatusBar = strRPC = "testsafemode enabled";

    // Misc warnings like out of disk space and clock is wrong
    if (strMiscWarning != "") {
        nPriority = 1000;
        strStatusBar = strMiscWarning;
    }

    if (fLargeWorkForkFound) {
        nPriority = 2000;
        strStatusBar = strRPC = _("Warning: The network does not appear to fully agree! Some miners appear to be experiencing issues.");
    } else if (fLargeWorkInvalidChainFound) {
        nPriority = 2000;
        strStatusBar = strRPC = _("Warning: We do not appear to fully agree with our peers! You may need to upgrade, or other nodes may need to upgrade.");
    }

    // Alerts
    {
        LOCK(cs_mapAlerts);
        BOOST_FOREACH (PAIRTYPE(const uint256, CAlert) & item, mapAlerts) {
            const CAlert& alert = item.second;
            if (alert.AppliesToMe() && alert.nPriority > nPriority) {
                nPriority = alert.nPriority;
                strStatusBar = alert.strStatusBar;
            }
        }
    }

    if (strFor == "statusbar")
        return strStatusBar;
    else if (strFor == "rpc")
        return strRPC;
    assert(!"GetWarnings() : invalid parameter");
    return "error";
}


//////////////////////////////////////////////////////////////////////////////
//
// Messages
//


bool static AlreadyHave(const CInv& inv)
{
    switch (inv.type) {
    case MSG_TX: {
        bool txInMap = false;
        txInMap = mempool.exists(inv.hash);
        return txInMap || mapOrphanTransactions.count(inv.hash) ||
               pcoinsTip->HaveCoins(inv.hash);
    }
    case MSG_BLOCK:
        return mapBlockIndex.count(inv.hash);
    case MSG_TXLOCK_REQUEST:
        return mapTxLockReq.count(inv.hash) ||
               mapTxLockReqRejected.count(inv.hash);
    case MSG_TXLOCK_VOTE:
        return mapTxLockVote.count(inv.hash);
    case MSG_SPORK:
        return mapSporks.count(inv.hash);
    case MSG_MASTERNODE_WINNER:
        return mapSeenMasternodeVotes.count(inv.hash);
    }
    // Don't know what it is, just say we already got one
    return true;
}


void static ProcessGetData(CNode* pfrom)
{
    std::deque<CInv>::iterator it = pfrom->vRecvGetData.begin();

    vector<CInv> vNotFound;

    LOCK(cs_main);

    while (it != pfrom->vRecvGetData.end()) {
        // Don't bother if send buffer is too full to respond anyway
        if (pfrom->nSendSize >= SendBufferSize())
            break;

        const CInv& inv = *it;
        {
            boost::this_thread::interruption_point();
            it++;

            if (inv.type == MSG_BLOCK || inv.type == MSG_FILTERED_BLOCK) {
                bool send = false;
                BlockMap::iterator mi = mapBlockIndex.find(inv.hash);
                if (mi != mapBlockIndex.end()) {
                    if (chainActive.Contains(mi->second)) {
                        send = true;
                    } else {
                        // To prevent fingerprinting attacks, only send blocks outside of the active
                        // chain if they are valid, and no more than a max reorg depth than the best header
                        // chain we know about.
                        send = mi->second->IsValid(BLOCK_VALID_SCRIPTS) && (chainActive.Tip() != NULL) &&
                               (chainActive.Height() - mi->second->nHeight < Params().MaxReorganizationDepth());
                        if (!send) {
                            LogPrintf("ProcessGetData(): ignoring request from peer=%i for old block that isn't in the main chain\n", pfrom->GetId());
                        }
                    }
                }
                if (send) {
                    // Send block from disk
                    CBlock block;
                    if (!ReadBlockFromDisk(block, (*mi).second))
                        assert(!"cannot load block from disk");
                    if (inv.type == MSG_BLOCK)
                        pfrom->PushMessage("block", block);
                    else // MSG_FILTERED_BLOCK)
                    {
                        LOCK(pfrom->cs_filter);
                        if (pfrom->pfilter) {
                            CMerkleBlock merkleBlock(block, *pfrom->pfilter);
                            pfrom->PushMessage("merkleblock", merkleBlock);
                            // CMerkleBlock just contains hashes, so also push any transactions in the block the client did not see
                            // This avoids hurting performance by pointlessly requiring a round-trip
                            // Note that there is currently no way for a node to request any single transactions we didnt send here -
                            // they must either disconnect and retry or request the full block.
                            // Thus, the protocol spec specified allows for us to provide duplicate txn here,
                            // however we MUST always provide at least what the remote peer needs
                            typedef std::pair<unsigned int, uint256> PairType;
                            BOOST_FOREACH (PairType& pair, merkleBlock.vMatchedTxn)
                                if (!pfrom->setInventoryKnown.count(CInv(MSG_TX, pair.second)))
                                    pfrom->PushMessage("tx", block.vtx[pair.first]);
                        }
                        // else
                        // no response
                    }

                    // Trigger them to send a getblocks request for the next batch of inventory
                    if (inv.hash == pfrom->hashContinue) {
                        // Bypass PushInventory, this must send even if redundant,
                        // and we want it right after the last block so they don't
                        // wait for other stuff first.
                        vector<CInv> vInv;
                        vInv.push_back(CInv(MSG_BLOCK, chainActive.Tip()->GetBlockHash()));
                        pfrom->PushMessage("inv", vInv);
                        pfrom->hashContinue = 0;
                    }
                }
            } else if (inv.IsKnownType()) {
                // Send stream from relay memory
                bool pushed = false;
                {
                    LOCK(cs_mapRelay);
                    map<CInv, CDataStream>::iterator mi = mapRelay.find(inv);
                    if (mi != mapRelay.end()) {
                        pfrom->PushMessage(inv.GetCommand(), (*mi).second);
                        pushed = true;
                    }
                }

                if (!pushed && inv.type == MSG_TX) {
                    CTransaction tx;
                    if (mempool.lookup(inv.hash, tx)) {
                        CDataStream ss(SER_NETWORK, PROTOCOL_VERSION);
                        ss.reserve(1000);
                        ss << tx;
                        pfrom->PushMessage("tx", ss);
                        pushed = true;
                    }
                }
                if (!pushed && inv.type == MSG_TXLOCK_VOTE) {
                    if (mapTxLockVote.count(inv.hash)) {
                        CDataStream ss(SER_NETWORK, PROTOCOL_VERSION);
                        ss.reserve(1000);
                        ss << mapTxLockVote[inv.hash];
                        pfrom->PushMessage("txlvote", ss);
                        pushed = true;
                    }
                }
                if (!pushed && inv.type == MSG_TXLOCK_REQUEST) {
                    if (mapTxLockReq.count(inv.hash)) {
                        CDataStream ss(SER_NETWORK, PROTOCOL_VERSION);
                        ss.reserve(1000);
                        ss << mapTxLockReq[inv.hash];
                        pfrom->PushMessage("ix", ss);
                        pushed = true;
                    }
                }
                if (!pushed && inv.type == MSG_SPORK) {
                    if (mapSporks.count(inv.hash)) {
                        CDataStream ss(SER_NETWORK, PROTOCOL_VERSION);
                        ss.reserve(1000);
                        ss << mapSporks[inv.hash];
                        pfrom->PushMessage("spork", ss);
                        pushed = true;
                    }
                }
                if (!pushed && inv.type == MSG_MASTERNODE_WINNER) {
                    if (mapSeenMasternodeVotes.count(inv.hash)) {
                        CDataStream ss(SER_NETWORK, PROTOCOL_VERSION);
                        int a = 0;
                        ss.reserve(1000);
                        ss << mapSeenMasternodeVotes[inv.hash] << a;
                        pfrom->PushMessage("mnw", ss);
                        pushed = true;
                    }
                }

                if (!pushed) {
                    vNotFound.push_back(inv);
                }
            }

            // Track requests for our stuff.
            g_signals.Inventory(inv.hash);

            if (inv.type == MSG_BLOCK || inv.type == MSG_FILTERED_BLOCK)
                break;
        }
    }

    pfrom->vRecvGetData.erase(pfrom->vRecvGetData.begin(), it);

    if (!vNotFound.empty()) {
        // Let the peer know that we didn't find what it asked for, so it doesn't
        // have to wait around forever. Currently only SPV clients actually care
        // about this message: it's needed when they are recursively walking the
        // dependencies of relevant unconfirmed transactions. SPV clients want to
        // do that because they want to know about (and store and rebroadcast and
        // risk analyze) the dependencies of transactions relevant to them, without
        // having to download the entire memory pool.
        pfrom->PushMessage("notfound", vNotFound);
    }
}

static bool ProcessMessage(CNode* pfrom, const string &strCommand, CDataStream& vRecv, int64_t nTimeReceived)
{
    RandAddSeedPerfmon();
    if (fDebug) {
        LogPrintf("received: %s (%u bytes) peer=%d\n", SanitizeString(strCommand), vRecv.size(), pfrom->id);
    }

    if (mapArgs.count("-dropmessagestest") && GetRand(atoi(mapArgs["-dropmessagestest"])) == 0) {
        LogPrintf("dropmessagestest DROPPING RECV MESSAGE\n");
        return true;
    }

    if (strCommand == "version") {
        // Each connection can only send one version message
        if (pfrom->nVersion != 0) {
            pfrom->PushMessage("reject", strCommand, REJECT_DUPLICATE, string("Duplicate version message"));
            Misbehaving(pfrom->GetId(), 1);
            return false;
        }

        int64_t nTime;
        CAddress addrMe;
        CAddress addrFrom;
        uint64_t nNonce = 1;
        vRecv >> pfrom->nVersion >> pfrom->nServices >> nTime >> addrMe;
        if (pfrom->nVersion < ActiveProtocol()) {
            // disconnect from peers older than this proto version
            LogPrintf("peer=%d using obsolete version %i; disconnecting\n", pfrom->id, pfrom->nVersion);
            pfrom->PushMessage("reject", strCommand, REJECT_OBSOLETE,
                strprintf("Version must be %d or greater", ActiveProtocol()));
            pfrom->fDisconnect = true;
            return false;
        }

        if (pfrom->nVersion == 10300)
            pfrom->nVersion = 300;
        if (!vRecv.empty())
            vRecv >> addrFrom >> nNonce;
        if (!vRecv.empty()) {
            vRecv >> LIMITED_STRING(pfrom->strSubVer, 256);
            pfrom->cleanSubVer = SanitizeString(pfrom->strSubVer);
        }
        if (!vRecv.empty())
            vRecv >> pfrom->nStartingHeight;
        if (!vRecv.empty())
            vRecv >> pfrom->fRelayTxes; // set to true after we get the first filter* message
        else
            pfrom->fRelayTxes = true;

        // Disconnect if we connected to ourself
        if (nNonce == nLocalHostNonce && nNonce > 1) {
            LogPrintf("connected to self at %s, disconnecting\n", pfrom->addr.ToString());
            pfrom->fDisconnect = true;
            return true;
        }

        pfrom->addrLocal = addrMe;
        if (pfrom->fInbound && addrMe.IsRoutable()) {
            SeenLocal(addrMe);
        }

        // Be shy and don't send version until we hear
        if (pfrom->fInbound)
            pfrom->PushVersion();

        pfrom->fClient = !(pfrom->nServices & NODE_NETWORK);

        // Potentially mark this peer as a preferred download peer.
        UpdatePreferredDownload(pfrom, State(pfrom->GetId()));

        // Change version
        pfrom->PushMessage("verack");
        pfrom->ssSend.SetVersion(min(pfrom->nVersion, PROTOCOL_VERSION));

        if (!pfrom->fInbound) {
            // Advertise our address
            if (fListen && !IsInitialBlockDownload()) {
                CAddress addr = GetLocalAddress(&pfrom->addr);
                if (addr.IsRoutable()) {
                    pfrom->PushAddress(addr);
                } else if (IsPeerAddrLocalGood(pfrom)) {
                    addr.SetIP(pfrom->addrLocal);
                    pfrom->PushAddress(addr);
                }
            }

            // Get recent addresses
            if (pfrom->fOneShot || pfrom->nVersion >= CADDR_TIME_VERSION || addrman.size() < 1000) {
                pfrom->PushMessage("getaddr");
                pfrom->fGetAddr = true;
            }
            addrman.Good(pfrom->addr);
        } else {
            if (((CNetAddr)pfrom->addr) == (CNetAddr)addrFrom) {
                addrman.Add(addrFrom, addrFrom);
                addrman.Good(addrFrom);
            }
        }

        // Relay alerts
        {
            LOCK(cs_mapAlerts);
            BOOST_FOREACH (PAIRTYPE(const uint256, CAlert) & item, mapAlerts)
                item.second.RelayTo(pfrom);
        }

        pfrom->fSuccessfullyConnected = true;

        string remoteAddr;
        if (fLogIPs)
            remoteAddr = ", peeraddr=" + pfrom->addr.ToString();

        LogPrintf("receive version message: %s: version %d, blocks=%d, us=%s, peer=%d%s\n",
            pfrom->cleanSubVer, pfrom->nVersion,
            pfrom->nStartingHeight, addrMe.ToString(), pfrom->id,
            remoteAddr);

        AddTimeData(pfrom->addr, nTime);
    }


    else if (pfrom->nVersion == 0) {
        // Must have a version message before anything else
        Misbehaving(pfrom->GetId(), 1);
        return false;
    }


    else if (strCommand == "verack") {
        pfrom->SetRecvVersion(min(pfrom->nVersion, PROTOCOL_VERSION));

        // Mark this node as currently connected, so we update its timestamp later.
        if (pfrom->fNetworkNode) {
            LOCK(cs_main);
            State(pfrom->GetId())->fCurrentlyConnected = true;
        }
    }


    else if (strCommand == "addr") {
        vector<CAddress> vAddr;
        vRecv >> vAddr;

        // Don't want addr from older versions unless seeding
        if (pfrom->nVersion < CADDR_TIME_VERSION && addrman.size() > 1000)
            return true;
        if (vAddr.size() > 1000) {
            Misbehaving(pfrom->GetId(), 20);
            return error("message addr size() = %u", vAddr.size());
        }

        // Store the new addresses
        vector<CAddress> vAddrOk;
        int64_t nNow = GetAdjustedTime();
        int64_t nSince = nNow - 10 * 60;
        BOOST_FOREACH (CAddress& addr, vAddr) {
            boost::this_thread::interruption_point();

            if (addr.nTime <= 100000000 || addr.nTime > nNow + 10 * 60)
                addr.nTime = nNow - 5 * 24 * 60 * 60;
            pfrom->AddAddressKnown(addr);
            bool fReachable = IsReachable(addr);
            if (addr.nTime > nSince && !pfrom->fGetAddr && vAddr.size() <= 10 && addr.IsRoutable()) {
                // Relay to a limited number of other nodes
                {
                    LOCK(cs_vNodes);
                    // Use deterministic randomness to send to the same nodes for 24 hours
                    // at a time so the setAddrKnowns of the chosen nodes prevent repeats
                    static uint256 hashSalt;
                    if (hashSalt == 0)
                        hashSalt = GetRandHash();
                    uint64_t hashAddr = addr.GetHash();
                    uint256 hashRand = hashSalt ^ (hashAddr << 32) ^ ((GetTime() + hashAddr) / (24 * 60 * 60));
                    hashRand = Hash(BEGIN(hashRand), END(hashRand));
                    multimap<uint256, CNode*> mapMix;
                    BOOST_FOREACH (CNode* pnode, vNodes) {
                        if (pnode->nVersion < CADDR_TIME_VERSION)
                            continue;
                        unsigned int nPointer;
                        memcpy(&nPointer, &pnode, sizeof(nPointer));
                        uint256 hashKey = hashRand ^ nPointer;
                        hashKey = Hash(BEGIN(hashKey), END(hashKey));
                        mapMix.insert(make_pair(hashKey, pnode));
                    }
                    int nRelayNodes = fReachable ? 2 : 1; // limited relaying of addresses outside our network(s)
                    for (multimap<uint256, CNode*>::iterator mi = mapMix.begin(); mi != mapMix.end() && nRelayNodes-- > 0; ++mi)
                        ((*mi).second)->PushAddress(addr);
                }
            }
            // Do not store addresses outside our network
            if (fReachable)
                vAddrOk.push_back(addr);
        }
        addrman.Add(vAddrOk, pfrom->addr, 2 * 60 * 60);
        if (vAddr.size() < 1000)
            pfrom->fGetAddr = false;
        if (pfrom->fOneShot)
            pfrom->fDisconnect = true;
    }


    else if (strCommand == "inv") {
        vector<CInv> vInv;
        vRecv >> vInv;
        if (vInv.size() > MAX_INV_SZ) {
            Misbehaving(pfrom->GetId(), 20);
            return error("message inv size() = %u", vInv.size());
        }

        LOCK(cs_main);

        std::vector<CInv> vToFetch;

        for (unsigned int nInv = 0; nInv < vInv.size(); nInv++) {
            const CInv& inv = vInv[nInv];

            boost::this_thread::interruption_point();
            pfrom->AddInventoryKnown(inv);

            bool fAlreadyHave = AlreadyHave(inv);
            LogPrint("net", "got inv: %s  %s peer=%d\n", inv.ToString(), fAlreadyHave ? "have" : "new", pfrom->id);

            if (!fAlreadyHave && !fImporting && !fReindex && inv.type != MSG_BLOCK)
                pfrom->AskFor(inv);


            if (inv.type == MSG_BLOCK) {
                UpdateBlockAvailability(pfrom->GetId(), inv.hash);
                if (!fAlreadyHave && !fImporting && !fReindex && !mapBlocksInFlight.count(inv.hash)) {
                    // Add this to the list of blocks to request
                    vToFetch.push_back(inv);
                    LogPrint("net", "getblocks (%d) %s to peer=%d\n", chainActive.Tip()->nHeight, inv.hash.ToString(), pfrom->id);
                }
            }

            // Track requests for our stuff
            g_signals.Inventory(inv.hash);

            if (pfrom->nSendSize > (SendBufferSize() * 2)) {
                Misbehaving(pfrom->GetId(), 50);
                return error("send buffer size() = %u", pfrom->nSendSize);
            }
        }

        if (!vToFetch.empty())
            pfrom->PushMessage("getdata", vToFetch);
    }


    else if (strCommand == "getdata") {
        vector<CInv> vInv;
        vRecv >> vInv;
        if (vInv.size() > MAX_INV_SZ) {
            Misbehaving(pfrom->GetId(), 20);
            return error("message getdata size() = %u", vInv.size());
        }

        if (fDebug || (vInv.size() != 1))
            LogPrint("net", "received getdata (%u invsz) peer=%d\n", vInv.size(), pfrom->id);

        if ((fDebug && vInv.size() > 0) || (vInv.size() == 1))
            LogPrint("net", "received getdata for: %s peer=%d\n", vInv[0].ToString(), pfrom->id);

        pfrom->vRecvGetData.insert(pfrom->vRecvGetData.end(), vInv.begin(), vInv.end());
        ProcessGetData(pfrom);
    }


    else if (strCommand == "getblocks" || strCommand == "getheaders") {
        CBlockLocator locator;
        uint256 hashStop;
        vRecv >> locator >> hashStop;

        LOCK(cs_main);

        // Find the last block the caller has in the main chain
        CBlockIndex* pindex = FindForkInGlobalIndex(chainActive, locator);

        // Send the rest of the chain
        if (pindex)
            pindex = chainActive.Next(pindex);
        int nLimit = 500;
        LogPrintf("getblocks %d to %s limit %d from peer=%d\n", (pindex ? pindex->nHeight : -1), hashStop == uint256(0) ? "end" : hashStop.ToString(), nLimit, pfrom->id);
        for (; pindex; pindex = chainActive.Next(pindex)) {
            if (pindex->GetBlockHash() == hashStop) {
                LogPrint("net", "  getblocks stopping at %d %s\n", pindex->nHeight, pindex->GetBlockHash().ToString());
                break;
            }
            pfrom->PushInventory(CInv(MSG_BLOCK, pindex->GetBlockHash()));
            if (--nLimit <= 0) {
                // When this block is requested, we'll send an inv that'll make them
                // getblocks the next batch of inventory.
                LogPrint("net", "  getblocks stopping at limit %d %s\n", pindex->nHeight, pindex->GetBlockHash().ToString());
                pfrom->hashContinue = pindex->GetBlockHash();
                break;
            }
        }
    }


    else if (strCommand == "headers" && Params().HeadersFirstSyncingActive()) {
        CBlockLocator locator;
        uint256 hashStop;
        vRecv >> locator >> hashStop;

        LOCK(cs_main);

        if (IsInitialBlockDownload())
            return true;

        CBlockIndex* pindex = NULL;
        if (locator.IsNull()) {
            // If locator is null, return the hashStop block
            BlockMap::iterator mi = mapBlockIndex.find(hashStop);
            if (mi == mapBlockIndex.end())
                return true;
            pindex = (*mi).second;
        } else {
            // Find the last block the caller has in the main chain
            pindex = FindForkInGlobalIndex(chainActive, locator);
            if (pindex)
                pindex = chainActive.Next(pindex);
        }

        // we must use CBlocks, as CBlockHeaders won't include the 0x00 nTx count at the end
        vector<CBlock> vHeaders;
        int nLimit = MAX_HEADERS_RESULTS;
        if (fDebug)
            LogPrintf("getheaders %d to %s from peer=%d\n", (pindex ? pindex->nHeight : -1), hashStop.ToString(), pfrom->id);
        for (; pindex; pindex = chainActive.Next(pindex)) {
            vHeaders.push_back(pindex->GetBlockHeader());
            if (--nLimit <= 0 || pindex->GetBlockHash() == hashStop)
                break;
        }
        pfrom->PushMessage("headers", vHeaders);
    }


    else if (strCommand == "tx") {
        vector<uint256> vWorkQueue;
        vector<uint256> vEraseQueue;
        CTransaction tx;

        //masternode signed transaction
        bool ignoreFees = false;
        CTxIn vin;
        vector<unsigned char> vchSig;

        vRecv >> tx;

        CInv inv(MSG_TX, tx.GetHash());
        pfrom->AddInventoryKnown(inv);

        LOCK(cs_main);

        bool fMissingInputs = false;
        CValidationState state;

        mapAlreadyAskedFor.erase(inv);

        if (AcceptToMemoryPool(mempool, state, tx, true, &fMissingInputs, false, ignoreFees)) {
            mempool.check(pcoinsTip);
            RelayTransaction(tx);
            vWorkQueue.push_back(inv.hash);

            LogPrint("mempool", "AcceptToMemoryPool: peer=%d %s : accepted %s (poolsz %u)\n",
                pfrom->id, pfrom->cleanSubVer,
                tx.GetHash().ToString(),
                mempool.mapTx.size());

            // Recursively process any orphan transactions that depended on this one
            set<NodeId> setMisbehaving;
            for (unsigned int i = 0; i < vWorkQueue.size(); i++) {
                map<uint256, set<uint256> >::iterator itByPrev = mapOrphanTransactionsByPrev.find(vWorkQueue[i]);
                if (itByPrev == mapOrphanTransactionsByPrev.end())
                    continue;
                for (set<uint256>::iterator mi = itByPrev->second.begin();
                     mi != itByPrev->second.end();
                     ++mi) {
                    const uint256& orphanHash = *mi;
                    const CTransaction& orphanTx = mapOrphanTransactions[orphanHash].tx;
                    NodeId fromPeer = mapOrphanTransactions[orphanHash].fromPeer;
                    bool fMissingInputs2 = false;
                    // Use a dummy CValidationState so someone can't setup nodes to counter-DoS based on orphan
                    // resolution (that is, feeding people an invalid transaction based on LegitTxX in order to get
                    // anyone relaying LegitTxX banned)
                    CValidationState stateDummy;


                    if (setMisbehaving.count(fromPeer))
                        continue;
                    if (AcceptToMemoryPool(mempool, stateDummy, orphanTx, true, &fMissingInputs2)) {
                        LogPrint("mempool", "   accepted orphan tx %s\n", orphanHash.ToString());
                        RelayTransaction(orphanTx);
                        vWorkQueue.push_back(orphanHash);
                        vEraseQueue.push_back(orphanHash);
                    } else if (!fMissingInputs2) {
                        int nDos = 0;
                        if (stateDummy.IsInvalid(nDos) && nDos > 0) {
                            // Punish peer that gave us an invalid orphan tx
                            Misbehaving(fromPeer, nDos);
                            setMisbehaving.insert(fromPeer);
                            LogPrint("mempool", "   invalid orphan tx %s\n", orphanHash.ToString());
                        }
                        // Has inputs but not accepted to mempool
                        // Probably non-standard or insufficient fee/priority
                        LogPrint("mempool", "   removed orphan tx %s\n", orphanHash.ToString());
                        vEraseQueue.push_back(orphanHash);
                    }
                    mempool.check(pcoinsTip);
                }
            }

            BOOST_FOREACH (uint256 hash, vEraseQueue)
                EraseOrphanTx(hash);
        } else if (fMissingInputs) {
            AddOrphanTx(tx, pfrom->GetId());

            // DoS prevention: do not allow mapOrphanTransactions to grow unbounded
            unsigned int nMaxOrphanTx = (unsigned int)std::max((int64_t)0, GetArg("-maxorphantx", DEFAULT_MAX_ORPHAN_TRANSACTIONS));
            unsigned int nEvicted = LimitOrphanTxSize(nMaxOrphanTx);
            if (nEvicted > 0)
                LogPrint("mempool", "mapOrphan overflow, removed %u tx\n", nEvicted);
        } else if (pfrom->fWhitelisted) {
            // Always relay transactions received from whitelisted peers, even
            // if they are already in the mempool (allowing the node to function
            // as a gateway for nodes hidden behind it).

            RelayTransaction(tx);
        }

        int nDoS = 0;
        if (state.IsInvalid(nDoS)) {
            LogPrint("mempool", "%s from peer=%d %s was not accepted into the memory pool: %s\n", tx.GetHash().ToString(),
                pfrom->id, pfrom->cleanSubVer,
                state.GetRejectReason());
            pfrom->PushMessage("reject", strCommand, state.GetRejectCode(),
                state.GetRejectReason().substr(0, MAX_REJECT_MESSAGE_LENGTH), inv.hash);
            if (nDoS > 0)
                Misbehaving(pfrom->GetId(), nDoS);
        }
    }


    else if (strCommand == "headers" && Params().HeadersFirstSyncingActive() && !fImporting && !fReindex) { // Ignore headers received while importing
        std::vector<CBlockHeader> headers;

        // Bypass the normal CBlock deserialization, as we don't want to risk deserializing 2000 full blocks.
        unsigned int nCount = ReadCompactSize(vRecv);
        if (nCount > MAX_HEADERS_RESULTS) {
            Misbehaving(pfrom->GetId(), 20);
            return error("headers message size = %u", nCount);
        }
        headers.resize(nCount);
        for (unsigned int n = 0; n < nCount; n++) {
            vRecv >> headers[n];
            ReadCompactSize(vRecv); // ignore tx count; assume it is 0.
        }

        LOCK(cs_main);

        if (nCount == 0) {
            // Nothing interesting. Stop asking this peers for more headers.
            return true;
        }
        CBlockIndex* pindexLast = NULL;
        BOOST_FOREACH (const CBlockHeader& header, headers) {
            CValidationState state;
            if (pindexLast != NULL && header.hashPrevBlock != pindexLast->GetBlockHash()) {
                Misbehaving(pfrom->GetId(), 20);
                return error("non-continuous headers sequence");
            }

            /*TODO: this has a CBlock cast on it so that it will compile. There should be a solution for this
             * before headers are reimplemented on mainnet
             */
            if (!AcceptBlockHeader((CBlock)header, state, &pindexLast)) {
                int nDoS;
                if (state.IsInvalid(nDoS)) {
                    if (nDoS > 0)
                        Misbehaving(pfrom->GetId(), nDoS);
                    std::string strError = "invalid header received " + header.GetHash().ToString();
                    return error(strError.c_str());
                }
            }
        }

        if (pindexLast)
            UpdateBlockAvailability(pfrom->GetId(), pindexLast->GetBlockHash());

        if (nCount == MAX_HEADERS_RESULTS && pindexLast) {
            // Headers message had its maximum size; the peer may have more headers.
            // TODO: optimize: if pindexLast is an ancestor of chainActive.Tip(), continue
            // from there instead.
            LogPrintf("more getheaders (%d) to end to peer=%d (startheight:%d)\n", pindexLast->nHeight, pfrom->id, pfrom->nStartingHeight);
            pfrom->PushMessage("getheaders", chainActive.GetLocator(pindexLast), uint256(0));
        }

        CheckBlockIndex();
    }


    else if (strCommand == "block" && !fImporting && !fReindex) { // Ignore blocks received while importing
        CBlock block;
        vRecv >> block;
        uint256 hashBlock = block.GetHash();
        CInv inv(MSG_BLOCK, hashBlock);
        LogPrint("net", "received block %s peer=%d\n", inv.hash.ToString(), pfrom->id);

        //sometimes we will be sent their most recent block and its not the one we want, in that case tell where we are
        if (!mapBlockIndex.count(block.hashPrevBlock)) {
            if (find(pfrom->vBlockRequested.begin(), pfrom->vBlockRequested.end(), hashBlock) != pfrom->vBlockRequested.end()) {
                //we already asked for this block, so lets work backwards and ask for the previous block
                pfrom->PushMessage("getblocks", chainActive.GetLocator(), block.hashPrevBlock);
                pfrom->vBlockRequested.push_back(block.hashPrevBlock);
            } else {
                //ask to sync to this block
                pfrom->PushMessage("getblocks", chainActive.GetLocator(), hashBlock);
                pfrom->vBlockRequested.push_back(hashBlock);
            }
        } else {
            pfrom->AddInventoryKnown(inv);

            CValidationState state;
            ProcessNewBlock(state, pfrom, &block);
            int nDoS;
            if (state.IsInvalid(nDoS)) {
                pfrom->PushMessage("reject", strCommand, state.GetRejectCode(),
                    state.GetRejectReason().substr(0, MAX_REJECT_MESSAGE_LENGTH), inv.hash);
                if (nDoS > 0) {
                    TRY_LOCK(cs_main, lockMain);
                    if (lockMain) Misbehaving(pfrom->GetId(), nDoS);
                }
            }
        }

    }


    // This asymmetric behavior for inbound and outbound connections was introduced
    // to prevent a fingerprinting attack: an attacker can send specific fake addresses
    // to users' AddrMan and later request them by sending getaddr messages.
    // Making users (which are behind NAT and can only make outgoing connections) ignore
    // getaddr message mitigates the attack.
    else if ((strCommand == "getaddr") && (pfrom->fInbound)) {
        pfrom->vAddrToSend.clear();
        vector<CAddress> vAddr = addrman.GetAddr();
        BOOST_FOREACH (const CAddress& addr, vAddr)
            pfrom->PushAddress(addr);
    }


    else if (strCommand == "mempool") {
        LOCK2(cs_main, pfrom->cs_filter);

        std::vector<uint256> vtxid;
        mempool.queryHashes(vtxid);
        vector<CInv> vInv;
        BOOST_FOREACH (uint256& hash, vtxid) {
            CInv inv(MSG_TX, hash);
            CTransaction tx;
            bool fInMemPool = mempool.lookup(hash, tx);
            if (!fInMemPool) continue; // another thread removed since queryHashes, maybe...
            if ((pfrom->pfilter && pfrom->pfilter->IsRelevantAndUpdate(tx)) ||
                (!pfrom->pfilter))
                vInv.push_back(inv);
            if (vInv.size() == MAX_INV_SZ) {
                pfrom->PushMessage("inv", vInv);
                vInv.clear();
            }
        }
        if (vInv.size() > 0)
            pfrom->PushMessage("inv", vInv);
    }


    else if (strCommand == "ping") {
        if (pfrom->nVersion > BIP0031_VERSION) {
            uint64_t nonce = 0;
            vRecv >> nonce;
            // Echo the message back with the nonce. This allows for two useful features:
            //
            // 1) A remote node can quickly check if the connection is operational
            // 2) Remote nodes can measure the latency of the network thread. If this node
            //    is overloaded it won't respond to pings quickly and the remote node can
            //    avoid sending us more work, like chain download requests.
            //
            // The nonce stops the remote getting confused between different pings: without
            // it, if the remote node sends a ping once per second and this node takes 5
            // seconds to respond to each, the 5th ping the remote sends would appear to
            // return very quickly.
            pfrom->PushMessage("pong", nonce);
        }
    }


    else if (strCommand == "pong") {
        int64_t pingUsecEnd = nTimeReceived;
        uint64_t nonce = 0;
        size_t nAvail = vRecv.in_avail();
        bool bPingFinished = false;
        std::string sProblem;

        if (nAvail >= sizeof(nonce)) {
            vRecv >> nonce;

            // Only process pong message if there is an outstanding ping (old ping without nonce should never pong)
            if (pfrom->nPingNonceSent != 0) {
                if (nonce == pfrom->nPingNonceSent) {
                    // Matching pong received, this ping is no longer outstanding
                    bPingFinished = true;
                    int64_t pingUsecTime = pingUsecEnd - pfrom->nPingUsecStart;
                    if (pingUsecTime > 0) {
                        // Successful ping time measurement, replace previous
                        pfrom->nPingUsecTime = pingUsecTime;
                    } else {
                        // This should never happen
                        sProblem = "Timing mishap";
                    }
                } else {
                    // Nonce mismatches are normal when pings are overlapping
                    sProblem = "Nonce mismatch";
                    if (nonce == 0) {
                        // This is most likely a bug in another implementation somewhere, cancel this ping
                        bPingFinished = true;
                        sProblem = "Nonce zero";
                    }
                }
            } else {
                sProblem = "Unsolicited pong without ping";
            }
        } else {
            // This is most likely a bug in another implementation somewhere, cancel this ping
            bPingFinished = true;
            sProblem = "Short payload";
        }

        if (!(sProblem.empty())) {
            LogPrint("net", "pong peer=%d %s: %s, %x expected, %x received, %u bytes\n",
                pfrom->id,
                pfrom->cleanSubVer,
                sProblem,
                pfrom->nPingNonceSent,
                nonce,
                nAvail);
        }
        if (bPingFinished) {
            pfrom->nPingNonceSent = 0;
        }
    }


    else if (fAlerts && strCommand == "alert") {
        CAlert alert;
        vRecv >> alert;

        uint256 alertHash = alert.GetHash();
        if (pfrom->setKnown.count(alertHash) == 0) {
            if (alert.ProcessAlert()) {
                // Relay
                pfrom->setKnown.insert(alertHash);
                {
                    LOCK(cs_vNodes);
                    BOOST_FOREACH (CNode* pnode, vNodes)
                        alert.RelayTo(pnode);
                }
            } else {
                // Small DoS penalty so peers that send us lots of
                // duplicate/expired/invalid-signature/whatever alerts
                // eventually get banned.
                // This isn't a Misbehaving(100) (immediate ban) because the
                // peer might be an older or different implementation with
                // a different signature key, etc.
                Misbehaving(pfrom->GetId(), 10);
            }
        }
    }


    else if (!(nLocalServices & NODE_BLOOM) &&
             (strCommand == "filterload" ||
              strCommand == "filteradd" ||
              strCommand == "filterclear")) {
        LogPrintf("bloom message=%s\n", strCommand);
        Misbehaving(pfrom->GetId(), 100);
    }


    else if (strCommand == "filterload") {
        CBloomFilter filter;
        vRecv >> filter;

        if (!filter.IsWithinSizeConstraints())
            // There is no excuse for sending a too-large filter
            Misbehaving(pfrom->GetId(), 100);
        else {
            LOCK(pfrom->cs_filter);
            delete pfrom->pfilter;
            pfrom->pfilter = new CBloomFilter(filter);
            pfrom->pfilter->UpdateEmptyFull();
        }
        pfrom->fRelayTxes = true;
    }


    else if (strCommand == "filteradd") {
        vector<unsigned char> vData;
        vRecv >> vData;

        // Nodes must NEVER send a data item > 520 bytes (the max size for a script data object,
        // and thus, the maximum size any matched object can have) in a filteradd message
        if (vData.size() > MAX_SCRIPT_ELEMENT_SIZE) {
            Misbehaving(pfrom->GetId(), 100);
        } else {
            LOCK(pfrom->cs_filter);
            if (pfrom->pfilter)
                pfrom->pfilter->insert(vData);
            else
                Misbehaving(pfrom->GetId(), 100);
        }
    }


    else if (strCommand == "filterclear") {
        LOCK(pfrom->cs_filter);
        delete pfrom->pfilter;
        pfrom->pfilter = new CBloomFilter();
        pfrom->fRelayTxes = true;
    }


    else if (strCommand == "reject") {
        if (fDebug) {
            try {
                string strMsg;
                unsigned char ccode;
                string strReason;
                vRecv >> LIMITED_STRING(strMsg, CMessageHeader::COMMAND_SIZE) >> ccode >> LIMITED_STRING(strReason, MAX_REJECT_MESSAGE_LENGTH);

                ostringstream ss;
                ss << strMsg << " code " << itostr(ccode) << ": " << strReason;

                if (strMsg == "block" || strMsg == "tx") {
                    uint256 hash;
                    vRecv >> hash;
                    ss << ": hash " << hash.ToString();
                }
                LogPrint("net", "Reject %s\n", SanitizeString(ss.str()));
            } catch (std::ios_base::failure& e) {
                // Avoid feedback loops by preventing reject messages from triggering a new reject message.
                LogPrint("net", "Unparseable reject message received\n");
            }
        }
    }


    else {
        bool processed = false;
#       if 0
        if (!processed) obfuscationPool.ProcessMessage(pfrom, strCommand, vRecv, processed);
        if (!processed) mnodeman.ProcessMessage(pfrom, strCommand, vRecv, processed);
        if (!processed) budget.ProcessMessage(pfrom, strCommand, vRecv, processed);
        if (!processed) masternodePayments.ProcessMessage(pfrom, strCommand, vRecv, processed);
        if (!processed) ProcessSwiftTX(pfrom, strCommand, vRecv, processed);
        if (!processed) ProcessSpork(pfrom, strCommand, vRecv, processed);
        if (!processed) masternodeSync.ProcessMessage(pfrom, strCommand, vRecv, processed);
#       else
        if (!processed) ProcessLuxsend(pfrom, strCommand, vRecv, processed);
        if (!processed) ProcessMasternode(pfrom, strCommand, vRecv, processed);
        if (!processed) ProcessInstantX(pfrom, strCommand, vRecv, processed);
        if (!processed) ProcessSpork(pfrom, strCommand, vRecv, processed);
#       endif
    }

    return true;
}

int ActiveProtocol()
{
    return MIN_PEER_PROTO_VERSION_BEFORE_ENFORCEMENT;
}

// requires LOCK(cs_vRecvMsg)
bool ProcessMessages(CNode* pfrom)
{
    //if (fDebug)
    //    LogPrintf("ProcessMessages(%u messages)\n", pfrom->vRecvMsg.size());

    //
    // Message format
    //  (4) message start
    //  (12) command
    //  (4) size
    //  (4) checksum
    //  (x) data
    //
    bool fOk = true;

    if (!pfrom->vRecvGetData.empty())
        ProcessGetData(pfrom);

    // this maintains the order of responses
    if (!pfrom->vRecvGetData.empty()) return fOk;

    std::deque<CNetMessage>::iterator it = pfrom->vRecvMsg.begin();
    while (!pfrom->fDisconnect && it != pfrom->vRecvMsg.end()) {
        // Don't bother if send buffer is too full to respond anyway
        if (pfrom->nSendSize >= SendBufferSize())
            break;

        // get next message
        CNetMessage& msg = *it;

        //if (fDebug)
        //    LogPrintf("ProcessMessages(message %u msgsz, %u bytes, complete:%s)\n",
        //            msg.hdr.nMessageSize, msg.vRecv.size(),
        //            msg.complete() ? "Y" : "N");

        // end, if an incomplete message is found
        if (!msg.complete())
            break;

        // at this point, any failure means we can delete the current message
        it++;

        // Scan for message start
        if (memcmp(msg.hdr.pchMessageStart, Params().MessageStart(), MESSAGE_START_SIZE) != 0) {
            LogPrintf("PROCESSMESSAGE: INVALID MESSAGESTART %s peer=%d\n", SanitizeString(msg.hdr.GetCommand()), pfrom->id);
            fOk = false;
            break;
        }

        // Read header
        CMessageHeader& hdr = msg.hdr;
        if (!hdr.IsValid()) {
            LogPrintf("PROCESSMESSAGE: ERRORS IN HEADER %s peer=%d\n", SanitizeString(hdr.GetCommand()), pfrom->id);
            continue;
        }
        string strCommand = hdr.GetCommand();

        // Message size
        unsigned int nMessageSize = hdr.nMessageSize;

        // Checksum
        CDataStream& vRecv = msg.vRecv;
        uint256 hash = Hash(vRecv.begin(), vRecv.begin() + nMessageSize);
        unsigned int nChecksum = 0;
        memcpy(&nChecksum, &hash, sizeof(nChecksum));
        if (nChecksum != hdr.nChecksum) {
            LogPrintf("ProcessMessages(%s, %u bytes): CHECKSUM ERROR nChecksum=%08x hdr.nChecksum=%08x\n",
                SanitizeString(strCommand), nMessageSize, nChecksum, hdr.nChecksum);
            continue;
        }

        // Process message
        bool fRet = false;
        try {
            fRet = ProcessMessage(pfrom, strCommand, vRecv, msg.nTime);
            boost::this_thread::interruption_point();
        } catch (std::ios_base::failure& e) {
            pfrom->PushMessage("reject", strCommand, REJECT_MALFORMED, string("error parsing message"));
            if (strstr(e.what(), "end of data")) {
                // Allow exceptions from under-length message on vRecv
                LogPrintf("ProcessMessages(%s, %u bytes): Exception '%s' caught, normally caused by a message being shorter than its stated length\n", SanitizeString(strCommand), nMessageSize, e.what());
            } else if (strstr(e.what(), "size too large")) {
                // Allow exceptions from over-long size
                LogPrintf("ProcessMessages(%s, %u bytes): Exception '%s' caught\n", SanitizeString(strCommand), nMessageSize, e.what());
            } else {
                PrintExceptionContinue(&e, "ProcessMessages()");
            }
        } catch (boost::thread_interrupted) {
            throw;
        } catch (std::exception& e) {
            PrintExceptionContinue(&e, "ProcessMessages()");
        } catch (...) {
            PrintExceptionContinue(NULL, "ProcessMessages()");
        }

        if (!fRet)
            LogPrintf("ProcessMessage(%s, %u bytes) FAILED peer=%d\n", SanitizeString(strCommand), nMessageSize, pfrom->id);

        break;
    }

    // In case the connection got shut down, its receive buffer was wiped
    if (!pfrom->fDisconnect)
        pfrom->vRecvMsg.erase(pfrom->vRecvMsg.begin(), it);

    return fOk;
}


bool SendMessages(CNode* pto, bool fSendTrickle)
{
    {
        // Don't send anything until we get their version message
        if (pto->nVersion == 0)
            return true;

        //
        // Message: ping
        //
        bool pingSend = false;
        if (pto->fPingQueued) {
            // RPC ping request by user
            pingSend = true;
        }
        if (pto->nPingNonceSent == 0 && pto->nPingUsecStart + PING_INTERVAL * 1000000 < GetTimeMicros()) {
            // Ping automatically sent as a latency probe & keepalive.
            pingSend = true;
        }
        if (pingSend) {
            uint64_t nonce = 0;
            while (nonce == 0) {
                GetRandBytes((unsigned char*)&nonce, sizeof(nonce));
            }
            pto->fPingQueued = false;
            pto->nPingUsecStart = GetTimeMicros();
            if (pto->nVersion > BIP0031_VERSION) {
                pto->nPingNonceSent = nonce;
                pto->PushMessage("ping", nonce);
            } else {
                // Peer is too old to support ping command with nonce, pong will never arrive.
                pto->nPingNonceSent = 0;
                pto->PushMessage("ping");
            }
        }

        TRY_LOCK(cs_main, lockMain); // Acquire cs_main for IsInitialBlockDownload() and CNodeState()
        if (!lockMain)
            return true;

        // Address refresh broadcast
        static int64_t nLastRebroadcast;
        if (!IsInitialBlockDownload() && (GetTime() - nLastRebroadcast > 24 * 60 * 60)) {
            LOCK(cs_vNodes);
            BOOST_FOREACH (CNode* pnode, vNodes) {
                // Periodically clear setAddrKnown to allow refresh broadcasts
                if (nLastRebroadcast)
                    pnode->setAddrKnown.clear();

                // Rebroadcast our address
                AdvertizeLocal(pnode);
            }
            if (!vNodes.empty())
                nLastRebroadcast = GetTime();
        }

        //
        // Message: addr
        //
        if (fSendTrickle) {
            vector<CAddress> vAddr;
            vAddr.reserve(pto->vAddrToSend.size());
            BOOST_FOREACH (const CAddress& addr, pto->vAddrToSend) {
                // returns true if wasn't already contained in the set
                if (pto->setAddrKnown.insert(addr).second) {
                    vAddr.push_back(addr);
                    // receiver rejects addr messages larger than 1000
                    if (vAddr.size() >= 1000) {
                        pto->PushMessage("addr", vAddr);
                        vAddr.clear();
                    }
                }
            }
            pto->vAddrToSend.clear();
            if (!vAddr.empty())
                pto->PushMessage("addr", vAddr);
        }

        CNodeState& state = *State(pto->GetId());
        if (state.fShouldBan) {
            if (pto->fWhitelisted)
                LogPrintf("Warning: not punishing whitelisted peer %s!\n", pto->addr.ToString());
            else {
                pto->fDisconnect = true;
                if (pto->addr.IsLocal())
                    LogPrintf("Warning: not banning local peer %s!\n", pto->addr.ToString());
                else {
                    CNode::Ban(pto->addr);
                }
            }
            state.fShouldBan = false;
        }

        BOOST_FOREACH (const CBlockReject& reject, state.rejects)
            pto->PushMessage("reject", (string) "block", reject.chRejectCode, reject.strRejectReason, reject.hashBlock);
        state.rejects.clear();

        // Start block sync
        bool fFetch = state.fPreferredDownload || (nPreferredDownload == 0 && !pto->fClient && !pto->fOneShot); // Download if this is a nice peer, or we have no nice peers and this one might do.
        if (!state.fSyncStarted && !pto->fClient && fFetch /*&& !fImporting*/ && !fReindex) {
            // Only actively request headers from a single peer, unless we're close to end of initial download.
            if (nSyncStarted == 0 || chainActive.Tip()->GetBlockTime() > GetAdjustedTime() - 6 * 60 * 60) { // NOTE: was "close to today" and 24h in Bitcoin
                state.fSyncStarted = true;
                nSyncStarted++;
                //CBlockIndex *pindexStart = chainActive.Tip()->pprev ? chainActive.Tip()->pprev : chainActive.Tip();
                //LogPrint("net", "initial getheaders (%d) to peer=%d (startheight:%d)\n", pindexStart->nHeight, pto->id, pto->nStartingHeight);
                //pto->PushMessage("getheaders", chainActive.GetLocator(pindexStart), uint256(0));
                pto->PushMessage("getblocks", chainActive.GetLocator(chainActive.Tip()), uint256(0));
            }
        }

        // Resend wallet transactions that haven't gotten in a block yet
        // Except during reindex, importing and IBD, when old wallet
        // transactions become unconfirmed and spams other nodes.
        if (!fReindex /*&& !fImporting && !IsInitialBlockDownload()*/) {
            g_signals.Broadcast();
        }

        //
        // Message: inventory
        //
        vector<CInv> vInv;
        vector<CInv> vInvWait;
        {
            LOCK(pto->cs_inventory);
            vInv.reserve(pto->vInventoryToSend.size());
            vInvWait.reserve(pto->vInventoryToSend.size());
            BOOST_FOREACH (const CInv& inv, pto->vInventoryToSend) {
                if (pto->setInventoryKnown.count(inv))
                    continue;

                // trickle out tx inv to protect privacy
                if (inv.type == MSG_TX && !fSendTrickle) {
                    // 1/4 of tx invs blast to all immediately
                    static uint256 hashSalt;
                    if (hashSalt == 0)
                        hashSalt = GetRandHash();
                    uint256 hashRand = inv.hash ^ hashSalt;
                    hashRand = Hash(BEGIN(hashRand), END(hashRand));
                    bool fTrickleWait = ((hashRand & 3) != 0);

                    if (fTrickleWait) {
                        vInvWait.push_back(inv);
                        continue;
                    }
                }

                // returns true if wasn't already contained in the set
                if (pto->setInventoryKnown.insert(inv).second) {
                    vInv.push_back(inv);
                    if (vInv.size() >= 1000) {
                        pto->PushMessage("inv", vInv);
                        vInv.clear();
                    }
                }
            }
            pto->vInventoryToSend = vInvWait;
        }
        if (!vInv.empty())
            pto->PushMessage("inv", vInv);

        // Detect whether we're stalling
        int64_t nNow = GetTimeMicros();
        if (!pto->fDisconnect && state.nStallingSince && state.nStallingSince < nNow - 1000000 * BLOCK_STALLING_TIMEOUT) {
            // Stalling only triggers when the block download window cannot move. During normal steady state,
            // the download window should be much larger than the to-be-downloaded set of blocks, so disconnection
            // should only happen during initial block download.
            LogPrintf("Peer=%d is stalling block download, disconnecting\n", pto->id);
            pto->fDisconnect = true;
        }
        // In case there is a block that has been in flight from this peer for (2 + 0.5 * N) times the block interval
        // (with N the number of validated blocks that were in flight at the time it was requested), disconnect due to
        // timeout. We compensate for in-flight blocks to prevent killing off peers due to our own downstream link
        // being saturated. We only count validated in-flight blocks so peers can't advertize nonexisting block hashes
        // to unreasonably increase our timeout.
        if (!pto->fDisconnect && state.vBlocksInFlight.size() > 0 && state.vBlocksInFlight.front().nTime < nNow - 500000 * Params().TargetSpacing() * (4 + state.vBlocksInFlight.front().nValidatedQueuedBefore)) {
            LogPrintf("Timeout downloading block %s from peer=%d, disconnecting\n", state.vBlocksInFlight.front().hash.ToString(), pto->id);
            pto->fDisconnect = true;
        }

        //
        // Message: getdata (blocks)
        //
        vector<CInv> vGetData;
        if (!pto->fDisconnect && !pto->fClient && fFetch && state.nBlocksInFlight < MAX_BLOCKS_IN_TRANSIT_PER_PEER) {
            vector<CBlockIndex*> vToDownload;
            NodeId staller = -1;
            FindNextBlocksToDownload(pto->GetId(), MAX_BLOCKS_IN_TRANSIT_PER_PEER - state.nBlocksInFlight, vToDownload, staller);
            BOOST_FOREACH (CBlockIndex* pindex, vToDownload) {
                vGetData.push_back(CInv(MSG_BLOCK, pindex->GetBlockHash()));
                MarkBlockAsInFlight(pto->GetId(), pindex->GetBlockHash(), pindex);
                LogPrintf("Requesting block %s (%d) peer=%d\n", pindex->GetBlockHash().ToString(),
                    pindex->nHeight, pto->id);
            }
            if (state.nBlocksInFlight == 0 && staller != -1) {
                if (State(staller)->nStallingSince == 0) {
                    State(staller)->nStallingSince = nNow;
                    LogPrint("net", "Stall started peer=%d\n", staller);
                }
            }
        }

        //
        // Message: getdata (non-blocks)
        //
        while (!pto->fDisconnect && !pto->mapAskFor.empty() && (*pto->mapAskFor.begin()).first <= nNow) {
            const CInv& inv = (*pto->mapAskFor.begin()).second;
            if (!AlreadyHave(inv)) {
                if (fDebug)
                    LogPrint("net", "Requesting %s peer=%d\n", inv.ToString(), pto->id);
                vGetData.push_back(inv);
                if (vGetData.size() >= 1000) {
                    pto->PushMessage("getdata", vGetData);
                    vGetData.clear();
                }
            }
            pto->mapAskFor.erase(pto->mapAskFor.begin());
        }
        if (!vGetData.empty())
            pto->PushMessage("getdata", vGetData);
    }
    return true;
}


bool CBlockUndo::WriteToDisk(CDiskBlockPos& pos, const uint256& hashBlock)
{
    // Open history file to append
    CAutoFile fileout(OpenUndoFile(pos), SER_DISK, CLIENT_VERSION);
    if (fileout.IsNull())
        return error("CBlockUndo::WriteToDisk : OpenUndoFile failed");

    // Write index header
    unsigned int nSize = fileout.GetSerializeSize(*this);
    fileout << FLATDATA(Params().MessageStart()) << nSize;

    // Write undo data
    long fileOutPos = ftell(fileout.Get());
    if (fileOutPos < 0)
        return error("CBlockUndo::WriteToDisk : ftell failed");
    pos.nPos = (unsigned int)fileOutPos;
    fileout << *this;

    // calculate & write checksum
    CHashWriter hasher(SER_GETHASH, PROTOCOL_VERSION);
    hasher << hashBlock;
    hasher << *this;
    fileout << hasher.GetHash();

    return true;
}

bool CBlockUndo::ReadFromDisk(const CDiskBlockPos& pos, const uint256& hashBlock)
{
    // Open history file to read
    CAutoFile filein(OpenUndoFile(pos, true), SER_DISK, CLIENT_VERSION);
    if (filein.IsNull())
        return error("CBlockUndo::ReadFromDisk : OpenBlockFile failed");

    // Read block
    uint256 hashChecksum;
    try {
        filein >> *this;
        filein >> hashChecksum;
    } catch (std::exception& e) {
        return error("%s : Deserialize or I/O error - %s", __func__, e.what());
    }

    // Verify checksum
    CHashWriter hasher(SER_GETHASH, PROTOCOL_VERSION);
    hasher << hashBlock;
    hasher << *this;
    if (hashChecksum != hasher.GetHash())
        return error("CBlockUndo::ReadFromDisk : Checksum mismatch");

    return true;
}

std::string CBlockFileInfo::ToString() const
{
    return strprintf("CBlockFileInfo(blocks=%u, size=%u, heights=%u...%u, time=%s...%s)", nBlocks, nSize, nHeightFirst, nHeightLast, DateTimeStrFormat("%Y-%m-%d", nTimeFirst), DateTimeStrFormat("%Y-%m-%d", nTimeLast));
}


class CMainCleanup
{
public:
    CMainCleanup() {}
    ~CMainCleanup()
    {
        // block headers
        BlockMap::iterator it1 = mapBlockIndex.begin();
        for (; it1 != mapBlockIndex.end(); it1++)
            delete (*it1).second;
        mapBlockIndex.clear();

        // orphan transactions
        mapOrphanTransactions.clear();
        mapOrphanTransactionsByPrev.clear();
    }
} instance_of_cmaincleanup;<|MERGE_RESOLUTION|>--- conflicted
+++ resolved
@@ -969,21 +969,13 @@
     // Check for negative or overflow output values
     unsigned i = 0;
     CAmount nValueOut = 0;
-<<<<<<< HEAD
     for (const CTxOut& txout : tx.vout) {
-=======
-    BOOST_FOREACH (const CTxOut& txout, tx.vout) {
->>>>>>> 7d8eb8aa
         if (txout.IsEmpty() && !tx.IsCoinBase() && !tx.IsCoinStake())
             return state.DoS(100, error("CheckTransaction(): txout empty for user transaction"));
 
         if (txout.nValue < 0)
-<<<<<<< HEAD
             return state.DoS(100, error("%s: tx.vout[%d].nValue negative (%s, empty=%s, coinstake=%s)", __func__, i,
                                         txout.ToString(), (txout.IsEmpty()?"yes":"no"), (tx.IsCoinStake()?"yes":"no")),
-=======
-            return state.DoS(100, error("CheckTransaction() : txout.nValue negative"),
->>>>>>> 7d8eb8aa
                 REJECT_INVALID, "bad-txns-vout-negative");
         if (txout.nValue > MAX_MONEY)
             return state.DoS(100, error("CheckTransaction() : txout.nValue too high"),
